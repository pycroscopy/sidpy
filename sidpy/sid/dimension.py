# -*- coding: utf-8 -*-
"""
Objects that represent dimensions or axes of scientific datasets

Created on Thu Jul  7 21:14:25 2020

@author: Gerd Duscher, Suhas Somnath
"""

from __future__ import division, print_function, unicode_literals, \
    absolute_import
from warnings import warn
import sys
import numpy as np
from enum import Enum
from sidpy.base.string_utils import validate_single_string_arg

__all__ = ['Dimension', 'DimensionTypes']

if sys.version_info.major == 3:
    unicode = str

<<<<<<< HEAD

class DimensionTypes(Enum):
    """
    Physical type of Dimension object. This information will be used for
    visualization and processing purposes.
    """
    UNKNOWN = -1
    SPATIAL = 1
    RECIPROCAL = 2
    SPECTRAL = 3
    TEMPORAL = 4
=======
>>>>>>> 52ee406b

class DimensionTypes(Enum):
    """
    Physical type of Dimension object. This information will be used for
    visualization and processing purposes.
    """
    # TODO: Rename class to DimensionType - singular rather than plural
    UNKNOWN = -1
    SPATIAL = 1
    RECIPROCAL = 2
    SPECTRAL = 3
    TEMPORAL = 4


class Dimension(np.ndarray):
    """
    """

<<<<<<< HEAD
    def __init__(self, name, values, quantity='generic', units='generic',
                 dimension_type=DimensionTypes.UNKNOWN):
=======
    def __new__(cls, values, name='none', quantity='generic', units='generic',
                dimension_type=DimensionTypes.UNKNOWN, *args, **kwargs):
>>>>>>> 52ee406b
        """
        Parameters
        ----------
        name : str or unicode
            Name of the dimension. For example 'X'
        quantity : str or unicode
            Quantity for this dimension. For example: 'Length'
        units : str or unicode
            Units for this dimension. For example: 'um'
        values : array-like or int
            Values over which this dimension was varied. A linearly increasing
            set of values will be generated if an integer is provided instead
            of an array.
        dimension_type : str or sidpy.sid.dimension.DimensionTypes
            For example: 'spectral', 'spatial', 'reciprocal', or 'UNKNOWN'
            'time', 'frame', 'reciprocal'
            This will determine how the data are visualized. 'spatial' are
            image dimensions. 'spectral' indicate spectroscopy data dimensions.

        Attributes
        ----------
        self.name : str
            Name of the dimension
        self.quantity : str
            Physical quantity. E.g. - current
        self.units : str
            Physical units. E.g. - amperes
        self.dimension_type : enum
            Type of dimension. E.g. - Spectral, Spatial, etc.
        self.values : array-like
            Values over which this dimension was varied
        """

        if isinstance(values, int):
            if values < 0:
                raise TypeError("values should at least be specified as a positive integer")
            values = np.arange(values)
        elif len(np.array(values)) == 0:
            raise TypeError("values should at least be specified as a positive integer")
        if np.array(values).ndim != 1:
            raise ValueError('Dimension can only be 1 dimensional')
        new_dim = np.asarray(values, dtype=float).view(cls)
        new_dim.name = name
        new_dim.quantity = quantity
        new_dim.units = units
        new_dim.dimension_type = dimension_type
        return new_dim

    def __array_finalize__(self, obj):
        # see InfoArray.__array_finalize__ for comments
        if obj is None:
            return
        self.name = getattr(obj, 'name', 'generic')
        self.quantity = getattr(obj, 'quantity', 'generic')
        self.units = getattr(obj, 'name', 'units')
        self.dimension_type = getattr(obj, 'dimension_type', 'UNKNOWN')

    def __array_wrap__(self, out_arr, context=None):
        # just call the parent
        super(Dimension, self).__array_wrap__(self, out_arr, context)
        # return correct values
        return out_arr

    def __repr__(self):
        return '{}:  {} ({}) of size {}'.format(self.name, self.quantity, self.units, self.shape)

    def __str__(self):
        return '{}:  {} ({}) of size {}'.format(self.name, self.quantity, self.units, self.shape)

    def __copy__(self):
        new_dim = Dimension(np.array(self), name=self.name, quantity=self.quantity, units=self.units)
        new_dim.dimension_type = self.dimension_type
        return new_dim

    # TODO: Find out how to get rid of this
    def copy(self):
        # Not sure why __copy__() would not be called by itself
        new_dim = self.__copy__()
        return new_dim

    @property
    def info(self):
        return '{} - {} ({}): {}'.format(self.name, self.quantity, self.units,
                                         self.values)

    @property
    def name(self):
        return self._name

    @name.setter
    def name(self, value):
        self._name = validate_single_string_arg(value, 'name')

    @property
    def quantity(self):
        return self._quantity

    @quantity.setter
    def quantity(self, value):
        self._quantity = validate_single_string_arg(value, 'quantity')

    @property
    def units(self):
        return self._units

    @units.setter
    def units(self, value):
        self._units = validate_single_string_arg(value, 'units')

    @property
    def dimension_type(self):
        return self._dimension_type

    @dimension_type.setter
    def dimension_type(self, value):
        if isinstance(value, DimensionTypes):
            self._dimension_type = value
        else:
<<<<<<< HEAD
            dimension_type = validate_single_string_arg(value, 'dimension_type')

            if dimension_type.upper() in DimensionTypes._member_names_:
=======
            dimension_type = validate_single_string_arg(value,
                                                        'dimension_type')

            if dimension_type.upper() in [member.name for member in DimensionTypes]:
>>>>>>> 52ee406b
                self._dimension_type = DimensionTypes[dimension_type.upper()]
            elif dimension_type.lower() in ['frame', 'time', 'stack']:
                self._dimension_type = DimensionTypes.TEMPORAL
            else:
                self._dimension_type = DimensionTypes.UNKNOWN
<<<<<<< HEAD
                print('Supported dimension_types for plotting are only: ', DimensionTypes._member_names_)
                print('Setting DimensionTypes to UNKNOWN')

    @property
    def values(self):
        return self._values

    @values.setter
    def values(self, values):
        if isinstance(values, int):
            if values < 1:
                raise ValueError('values should at least be specified as a '
                                 'positive integer')
            values = np.arange(values)
        if not isinstance(values, (np.ndarray, list, tuple)):
            raise TypeError('values should be array-like')
        values = np.array(values)
        if values.ndim > 1:
            raise ValueError('Values for dimension: {} are not 1-dimensional'
                             ''.format(self.name))

        self._values = values

    def copy(self):
        """
        Returns a copy of this Dimension

        Returns
        -------
        sidpy.Dimension
            Copy of this sidpy.Dimension
        """
        return Dimension(self.name, self.values, self.quantity, self.units,
                         self.dimension_type)

    def __repr__(self):
        return '{} - {} ({}): {}'.format(self.name, self.quantity, self.units,
                                         self.values)
=======
                warn('Supported dimension types for plotting are only: {}'
                     ''.format([member.name for member in DimensionTypes]))
                warn('Setting DimensionType to UNKNOWN')

    @property
    def values(self):
        return np.array(self)
>>>>>>> 52ee406b

    def __eq__(self, other):
        if isinstance(other, Dimension):
            if self.name != other.name:
                return False
            if self.units != other.units:
                return False
            if self.quantity != other.quantity:
                return False
            # TODO: Is this sufficient or do we need to call super
            if len(self.values) != len(other.values):
                return False
            if not np.allclose(self.values, other.values):
                return False
        return True<|MERGE_RESOLUTION|>--- conflicted
+++ resolved
@@ -20,20 +20,6 @@
 if sys.version_info.major == 3:
     unicode = str
 
-<<<<<<< HEAD
-
-class DimensionTypes(Enum):
-    """
-    Physical type of Dimension object. This information will be used for
-    visualization and processing purposes.
-    """
-    UNKNOWN = -1
-    SPATIAL = 1
-    RECIPROCAL = 2
-    SPECTRAL = 3
-    TEMPORAL = 4
-=======
->>>>>>> 52ee406b
 
 class DimensionTypes(Enum):
     """
@@ -52,13 +38,8 @@
     """
     """
 
-<<<<<<< HEAD
-    def __init__(self, name, values, quantity='generic', units='generic',
-                 dimension_type=DimensionTypes.UNKNOWN):
-=======
     def __new__(cls, values, name='none', quantity='generic', units='generic',
                 dimension_type=DimensionTypes.UNKNOWN, *args, **kwargs):
->>>>>>> 52ee406b
         """
         Parameters
         ----------
@@ -177,61 +158,15 @@
         if isinstance(value, DimensionTypes):
             self._dimension_type = value
         else:
-<<<<<<< HEAD
-            dimension_type = validate_single_string_arg(value, 'dimension_type')
-
-            if dimension_type.upper() in DimensionTypes._member_names_:
-=======
             dimension_type = validate_single_string_arg(value,
                                                         'dimension_type')
 
             if dimension_type.upper() in [member.name for member in DimensionTypes]:
->>>>>>> 52ee406b
                 self._dimension_type = DimensionTypes[dimension_type.upper()]
             elif dimension_type.lower() in ['frame', 'time', 'stack']:
                 self._dimension_type = DimensionTypes.TEMPORAL
             else:
                 self._dimension_type = DimensionTypes.UNKNOWN
-<<<<<<< HEAD
-                print('Supported dimension_types for plotting are only: ', DimensionTypes._member_names_)
-                print('Setting DimensionTypes to UNKNOWN')
-
-    @property
-    def values(self):
-        return self._values
-
-    @values.setter
-    def values(self, values):
-        if isinstance(values, int):
-            if values < 1:
-                raise ValueError('values should at least be specified as a '
-                                 'positive integer')
-            values = np.arange(values)
-        if not isinstance(values, (np.ndarray, list, tuple)):
-            raise TypeError('values should be array-like')
-        values = np.array(values)
-        if values.ndim > 1:
-            raise ValueError('Values for dimension: {} are not 1-dimensional'
-                             ''.format(self.name))
-
-        self._values = values
-
-    def copy(self):
-        """
-        Returns a copy of this Dimension
-
-        Returns
-        -------
-        sidpy.Dimension
-            Copy of this sidpy.Dimension
-        """
-        return Dimension(self.name, self.values, self.quantity, self.units,
-                         self.dimension_type)
-
-    def __repr__(self):
-        return '{} - {} ({}): {}'.format(self.name, self.quantity, self.units,
-                                         self.values)
-=======
                 warn('Supported dimension types for plotting are only: {}'
                      ''.format([member.name for member in DimensionTypes]))
                 warn('Setting DimensionType to UNKNOWN')
@@ -239,7 +174,6 @@
     @property
     def values(self):
         return np.array(self)
->>>>>>> 52ee406b
 
     def __eq__(self, other):
         if isinstance(other, Dimension):
