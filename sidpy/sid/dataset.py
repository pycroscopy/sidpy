# -*- coding: utf-8 -*-
"""
Abstract :class:`~sidpy.io.dataset.Dataset` base-class

Created on Tue Nov  3 15:07:16 2015

@author: Gerd Duscher

Modified by Mani Valleti.

Look up dask source code to understand how numerical functions are implemented

starting code from:
https://scikit-allel.readthedocs.io/en/v0.21.1/_modules/allel/model/dask.html
"""

from __future__ import division, print_function, absolute_import, unicode_literals
from hashlib import new
from functools import wraps
from re import A
import sys
from collections.abc import Iterable, Iterator, Mapping
import warnings

import ase
import dask.array.core
import numpy as np
import matplotlib.pylab as plt
import string
import dask.array as da
import h5py
from enum import Enum
from numbers import Number

import sidpy
from .dimension import Dimension, DimensionType
from ..base.num_utils import get_slope
from ..base.dict_utils import print_nested_dict
from ..viz.dataset_viz import CurveVisualizer, ImageVisualizer, ImageStackVisualizer
from ..viz.dataset_viz import SpectralImageVisualizer, FourDimImageVisualizer, ComplexSpectralImageVisualizer
from ..viz.dataset_viz import PointCloudVisualizer
# from ..hdf.hdf_utils import is_editable_h5
from .dimension import DimensionType
from copy import deepcopy, copy
from sidpy.base.string_utils import validate_single_string_arg
import logging


def is_simple_list(lst):
    if isinstance(lst, list):
        return any(hasattr(item, '__getitem__') for item in lst)
    return False


class DataType(Enum):
    UNKNOWN = -1
    SPECTRUM = 1
    LINE_PLOT = 2
    LINE_PLOT_FAMILY = 3
    IMAGE = 4
    IMAGE_MAP = 5
    IMAGE_STACK = 6  # 3d
    SPECTRAL_IMAGE = 7
    IMAGE_4D = 8
    POINT_CLOUD = 9


def view_subclass(dask_array, cls):
    """
    View a dask Array as an instance of a dask Array sub-class.

    Parameters
    ----------
    dask_array
    cls

    Returns
    -------
    cls: sidpy.Dataset
    """

    return cls(dask_array.dask, name=dask_array.name, chunks=dask_array.chunks,
               dtype=dask_array.dtype, shape=dask_array.shape)


class Dataset(da.Array):
    """
    ..autoclass::Dataset

    To instantiate from an existing array-like object,
    use :func:`Dataset.from_array` - requires numpy array, list or tuple

    This dask array is extended to have the following attributes:
    -data_type: DataTypes ('image', 'image_stack',  spectral_image', ...
    -units: str
    -quantity: str what kind of data ('intensity', 'height', ..)
    -title: title of the data set
    -modality: character of data such as 'STM, 'AFM', 'TEM', 'SEM', 'DFT', 'simulation', ..)
    -source: origin of data such as acquisition instrument ('Nion US100', 'VASP', ..)
    -_axes: dictionary of Dimensions one for each data dimension
                    (the axes are dimension datasets with name, label, units,
                    and 'dimension_type' attributes).

    -metadata: dictionary of additional metadata
    -original_metadata: dictionary of original metadata of file,

    -labels: returns labels of all dimensions.
    -data_descriptor: returns a label for the colorbar in matplotlib and such

    functions:
    -from_array(data, title): constructs the dataset form an array like object (numpy array, dask array, ...)
    -like_data(data,title): constructs the dataset form an array like object and copies attributes and
    metadata from parent dataset
    -copy()
    -plot(): plots dataset dependent on data_type and dimension_types.
    -get_extent(): extent to be used with imshow function of matplotlib
    -set_dimension(axis, dimensions): set a Dimension to a specific axis
    -rename_dimension(dimension, name): renames attribute of dimension
    -view_metadata: pretty plot of metadata dictionary
    -view_original_metadata: pretty plot of original_metadata dictionary
    """

    def __init__(self, *args, **kwargs):
        """
        Initializes Dataset object which is essentially a Dask array
        underneath

        Attributes
        ----------
        self.quantity : str
            Physical quantity. E.g. - current
        self.units : str
            Physical units. E.g. - amperes
        self.data_type : enum
            Type of data such as Image, Spectrum, Spectral Image etc.
        self.title : str
            Title for Dataset
        self._structures : dict
            dictionary of ase.Atoms objects to represent structures, can be given a name
        self.view : Visualizer
            Instance of class appropriate for visualizing this object
        self.data_descriptor : str
            Description of this dataset
        self.modality : str
            character of data such as 'STM', 'TEM', 'DFT'
        self.source : str
            Source of this dataset. Such as instrument, analysis, etc.?
        self.h5_dataset : h5py.Dataset
            Reference to HDF5 Dataset object from which this Dataset was
            created
        self._axes : dict
            Dictionary of Dimension objects per dimension of the Dataset
        self.meta_data : dict
            Metadata to store relevant additional information for the dataset.
        self.original_metadata : dict
            Metadata from the original source of the dataset. This dictionary
            often contains the vendor-specific metadata or internal attributes
            of the analysis algorithm
        """
        # TODO: Consider using python package - pint for quantities
        super().__init__()

        self._units = ''
        self._quantity = ''
        self._title = ''
        self._data_type = DataType.UNKNOWN
        self._modality = ''
        self._source = ''
        self._structures = {}

        self._h5_dataset = None
        self._metadata = {}
        self._original_metadata = {}
        self._axes = {}

        self.view = None  # this will hold the figure and axis reference for a plot

        self.__protected = set()  # a set to keep track of protected attributes

        self.point_cloud = None  # attribute to store coordinates and base_image for point_cloud datatype
        self._variance = None    # to save variance dask.array

    def __repr__(self):
        rep = 'sidpy.Dataset of type {} with:\n '.format(self.data_type.name)
        rep = rep + super(Dataset, self).__repr__()
        rep = rep + '\n data contains: {} ({})'.format(self.quantity, self.units)
        rep = rep + '\n and Dimensions: '

        for key in self._axes:
            rep = rep + '\n' + self._axes[key].__repr__()

        if hasattr(self, 'metadata'):
            if len(self.metadata) > 0:
                rep = rep + '\n with metadata: {}'.format(list(self.metadata.keys()))
        return rep

    def hdf_close(self):
        if self.h5_dataset is not None:
            self.h5_dataset.file.close()
            print(self.h5_dataset)

    def __setattr__(self, key, value):
        if not hasattr(self, '_Dataset__protected'):
            super().__setattr__(key, value)
        else:
            # if key is in __protected, only Dimension and numpy.ndarray instances are allowed to be set
            if key != 'none' and key in self._Dataset__protected:
                if not isinstance(value, Dimension):
                    raise AttributeError('The attribute "{}" is reserved to represent a dimension'.format(key))
                else:
                    if getattr(self, key).name == value.name and len(getattr(self, key)) == len(value):
                        cur_ind = [i for i in self._axes if self._axes[i].name == key][0]
                        self.del_dimension(cur_ind)
                        self._axes[cur_ind] = value
                        self.__dict__[key] = value
                        self.__dict__['dim_{}'.format(cur_ind)] = value
                        self.__protected.add(key)
                        self.__protected.add('dim_{}'.format(cur_ind))
                    else:
                        raise NotImplementedError("The new dimension's name or length does not "
                                                  "match with the existing dimension.")
            else:
                super().__setattr__(key, value)

    @classmethod
    def from_array(cls, x, title='generic', chunks='auto', lock=False,
                   datatype='UNKNOWN', units='generic', quantity='generic',
                   modality='generic', source='generic', coordinates=None,
                   variance=None, **kwargs):
        """
        Initializes a sidpy dataset from an array-like object (i.e. numpy array)
        All meta-data will be set to be generically.

        Parameters
        ----------
        x: array-like object
            the values which will populate this dataset
        chunks: optional integer or list of integers
            the shape of the chunks to be loaded
        title: optional string
            the title of this dataset
        lock: boolean
        datatype: str or sidpy.DataType
            data type of set: i.e.: 'image', spectrum', ..
        units: str
            units of dataset i.e. counts, A
        quantity: str
            quantity of dataset like intensity
        modality: str
            modality of dataset like
        source: str
            source of dataset like what kind of microscope or function
        coordinates: numpy array, optional
            coordinates for point cloud
        point_cloud: dict or None
            dict with coordinates and base_image for point_cloud data_type
        variance: array-like object
             the variance values of the x array
        Returns
        -------
        sidpy dataset

        """

        # create vanilla dask array
        if isinstance(x, da.Array) and not np.any(np.isnan(x.shape)):
            dask_array = x
        else:
            dask_array = da.from_array(np.array(x), chunks=chunks, lock=lock)
        # view as subclass
        sid_dataset = view_subclass(dask_array, cls)
        sid_dataset.data_type = datatype
        sid_dataset.units = units
        sid_dataset.title = title
        sid_dataset.quantity = quantity

        sid_dataset.modality = modality
        sid_dataset.source = source

        sid_dataset._axes = {}
        for dim in range(sid_dataset.ndim):
            # TODO: add parent to dimension to set attribute if name changes
            sid_dataset.set_dimension(dim,
                                      Dimension(np.arange(sid_dataset.shape[dim]), string.ascii_lowercase[dim]))
        sid_dataset.metadata = {}
        sid_dataset.original_metadata = {}
        sid_dataset.variance = variance

        # add coordinates for point_cloud datatype
        if coordinates is not None:
            sid_dataset.point_cloud = {'coordinates': coordinates}
        else:
            sid_dataset.point_cloud = None
        return sid_dataset

    def like_data(self, data, title=None, chunks='auto', lock=False,
<<<<<<< HEAD
                  coordinates=None, variance=None, **kwargs):
=======
                  variance=None, **kwargs):
>>>>>>> 4f9a5465
        """
        Returns sidpy.Dataset of new values but with metadata of this dataset
        - if dimension of new dataset is different from this dataset and the scale is linear,
            then this scale will be applied to the new dataset (naming and units will stay the same),
            otherwise the dimension will be generic.
        -Additional functionality to override numeric functions
        Parameters
        ----------
        data: array like
            values of new sidpy dataset
        title: optional string
            title of new sidpy dataset
        chunks: optional list of integers
            size of chunks for dask array
        lock: optional boolean
            for dask array
<<<<<<< HEAD
        coordinates: array like
            coordinates for point cloud
        variance: numpy array, optional
            variance of dataset
=======
>>>>>>> 4f9a5465

        Returns
        -------
        sidpy dataset
        """
        title_suffix = kwargs.get('title_suffix', '')
        title_prefix = kwargs.get('title_prefix', '')
        reset_quantity = kwargs.get('reset_quantity', False)
        reset_units = kwargs.get('reset_units', False)
        checkdims = kwargs.get('checkdims', True)

        # if coordinates is None:
        #     coordinates = self.point_cloud['coordinates']

<<<<<<< HEAD
        new_data = self.from_array(data, chunks=chunks, lock=lock,
                                   coordinates=coordinates, variance=variance)
=======
        new_data = self.from_array(data, chunks=chunks, lock=lock, variance =variance)
>>>>>>> 4f9a5465

        new_data.data_type = self.data_type

        # if variance is None:
        #     if new_data.shape == self.shape:
        #         new_data.variance = self.variance

        # units
        if reset_units:
            new_data.units = 'generic'
        else:
            new_data.units = self.units

        if title is not None:
            new_data.title = title
        else:
            if title_prefix or title_suffix:
                new_data.title = self.title
            else:
                new_data.title = self.title + '_new'

        new_data.title = title_prefix + new_data.title + title_suffix

        # quantity
        if reset_quantity:
            new_data.quantity = 'generic'
        else:
            new_data.quantity = self.quantity

        new_data.modality = self.modality
        new_data.source = self.source

        if checkdims:
            for dim in range(new_data.ndim):
                # TODO: add parent to dimension to set attribute if name changes
                if len(self._axes[dim].values) == new_data.shape[dim]:
                    new_data.set_dimension(dim, self._axes[dim])
                else:
                    # assuming the axis scale is equidistant
                    try:
                        scale = get_slope(self._axes[dim])
                        # axis = self._axes[dim].copy()
                        axis = Dimension(np.arange(new_data.shape[dim]) * scale, self._axes[dim].name)
                        axis.quantity = self._axes[dim].quantity
                        axis.units = self._axes[dim].units
                        axis.dimension_type = self._axes[dim].dimension_type

                        new_data.set_dimension(dim, axis)

                    except ValueError:
                        print('using generic parameters for dimension ', dim)

        new_data.metadata = dict(self.metadata).copy()
        new_data.original_metadata = {}
        return new_data

    def __reduce_dimensions(self, new_dataset, axes, keepdims=False):
        new_dataset.del_dimension()
        if not keepdims:
            i = 0
            for key, dim in self._axes.items():
                new_dim = dim.copy()
                if key not in axes:
                    new_dataset.set_dimension(i, new_dim)
                    i += 1

        if keepdims:
            for key, dim in self._axes.items():
                new_dim = dim.copy()
                if key in axes:
                    new_dim = Dimension(np.arange(1), name=new_dim.name,
                                        quantity=new_dim.quantity, units=new_dim.units,
                                        dimension_type=new_dim.dimension_type)
                new_dataset.set_dimension(key, new_dim)

        return new_dataset

    def __rearrange_axes(self, new_dataset, new_order=None):
        """Rearranges the dimension order of the current instance
        Parameters:
            new_order: list or tuple of integers

        All the dimensions that are not in the new_order are deleted
        """
        new_dataset.del_dimension()

        for i, dim in enumerate(new_order):
            new_dataset.set_dimension(i, self._axes[dim])

        return new_dataset

    def copy(self):
        """
        Returns a deep copy of this dataset.

        Returns
        -------
        sidpy dataset

        """
        dataset_copy = Dataset.from_array(self, self.title, self.chunks)

        dataset_copy.title = self.title
        dataset_copy.units = self.units
        dataset_copy.quantity = self.quantity
        dataset_copy.data_type = self.data_type
        dataset_copy.modality = self.modality
        dataset_copy.source = self.source
        dataset_copy.point_cloud = self.point_cloud
        dataset_copy.variance = self.variance

        dataset_copy.del_dimension()
        for dim in self._axes:
            dataset_copy.set_dimension(dim, self._axes[dim])
        dataset_copy.metadata = dict(self.metadata).copy()

        return dataset_copy

    def __validate_dim(self, ind, name):
        """
        Validates the provided index for a Dimension object

        Parameters
        ----------
        ind : int
            Index of the dimension

        Raises
        -------
        TypeError : if ind is not an integer
        IndexError : if ind is less than 0 or greater than maximum allowed
            index for Dimension
        ValueError: if name is not 'none' and is already used.
        """
        if not isinstance(ind, int):
            raise TypeError('Dimension must be an integer')
        if (0 > ind) or (ind >= self.ndim):
            raise IndexError('Dimension must be an integer between 0 and {}'
                             ''.format(self.ndim - 1))
        for key, dim in self._axes.items():
            if key != ind:
                if name != 'none' and name == dim.name:
                    raise ValueError('name: {} already used, but must be unique'.format(name))

    def rename_dimension(self, ind, name):
        """
        Renames Dimension at the specified index

        Parameters
        ----------
        ind : int
            Index of the dimension
        name : str
            New name for Dimension
        """
        self.__validate_dim(ind, name)
        if not isinstance(name, str):
            raise TypeError('New Dimension name must be a string')
        if hasattr(self, self._axes[ind].name):
            delattr(self, self._axes[ind].name)
            if self._axes[ind].name in self.__protected:
                self.__protected.remove(self._axes[ind].name)

        if hasattr(self, 'dim_{}'.format(ind)):
            delattr(self, 'dim_{}'.format(ind))
            self.__protected.remove('dim_{}'.format(ind))

        self._axes[ind]._name = validate_single_string_arg(name, 'name')  # protected attribute name
        setattr(self, name, self._axes[ind])
        self.__protected.add(name)
        setattr(self, 'dim_{}'.format(ind), self._axes[ind])
        self.__protected.add('dim_{}'.format(ind))

    def set_dimension(self, ind, dimension):
        """
        sets the dimension for the dataset including new name and updating the axes dictionary

        Parameters
        ----------
        ind: int
            Index of dimension
        dimension: sidpy.Dimension
            Dimension object describing this dimension of the Dataset

        Returns
        -------

        """
        if not isinstance(dimension, Dimension):
            raise TypeError('dimension needs to be a sidpy.Dimension object')
        self.__validate_dim(ind, dimension.name)
        if len(dimension.values) != self.shape[ind]:
            raise ValueError('The length of the dimension array does not match the shape of the '
                             'dataset at {}th dimension. {} != {}'.format(ind, len(dimension.values), self.shape[ind])
                             )

        dim = dimension.copy()

        try:
            if hasattr(self, self._axes[ind].name):
                delattr(self, self._axes[ind].name)
                if self._axes[ind].name in self.__protected:
                    self.__protected.remove(self._axes[ind].name)
        except KeyError:
            pass

        setattr(self, dimension.name, dim)
        self.__protected.add(dimension.name)

        if hasattr(self, 'dim_{}'.format(ind)):
            delattr(self, 'dim_{}'.format(ind))
            if 'dim_{}'.format(ind) in self.__protected:
                self.__protected.remove('dim_{}'.format(ind))  # we don't need this. But I am trying to be consistent

        setattr(self, 'dim_{}'.format(ind), dim)
        self._axes[ind] = dim
        self.__protected.add('dim_{}'.format(ind))

    def del_dimension(self, ind=None):
        """
        Deletes the dimension attached to axis 'ind'.
        """
        if isinstance(ind, int):
            ind = [ind]
        elif ind is None:
            ind = list(np.arange(self.ndim))
        else:
            ind = list(ind)

        for i in ind:
            # Delete the attribute with the format dim_0
            if hasattr(self, 'dim_{}'.format(i)):
                delattr(self, 'dim_{}'.format(i))
                if 'dim_{}'.format(i) in self.__protected:
                    self.__protected.remove('dim_{}'.format(i))

            if i in self._axes.keys():
                # Deleting the dataset attribute that has the dimension's name
                if hasattr(self, self._axes[i].name):
                    delattr(self, self._axes[i].name)
                    if self._axes[i].name in self.__protected:
                        self.__protected.remove(self._axes[i].name)

                # Deleting the key-value pair from the _axes dictionary
                del self._axes[i]

    def view_metadata(self):
        """
        Prints the metadata to stdout

        Returns
        -------
        None
        """
        if isinstance(self.metadata, dict):
            print_nested_dict(self.metadata)

    def view_original_metadata(self):
        """
        Prints the original_metadata dictionary to stdout

        Returns
        -------
        None
        """
        if isinstance(self.original_metadata, dict):
            print_nested_dict(self.original_metadata)

    def plot(self, verbose=False, figure=None, **kwargs):
        """
        Plots the dataset according to the
         - shape of the sidpy Dataset,
         - data_type of the sidpy Dataset and
         - dimension_type of dimensions of sidpy Dataset
            the dimension_type 'spatial' or 'spectral' determines how a dataset is plotted.

        Recognized data_types are:
        1D: any keyword, but 'spectrum' or 'line_plot' are encouraged
        2D: 'image' or one of ['spectrum_family', 'line_family', 'line_plot_family', 'spectra']
        3D: 'image', 'image_map', 'image_stack', 'spectrum_image'
        4D: not implemented yet, but will be similar to spectrum_image.

        Parameters
        ----------
        verbose: boolean
        kwargs: dictionary for additional plotting parameters
            additional keywords (besides the matplotlib ones) for plotting are:
            - scale_bar: for images to replace axis with a scale bar inside the image
        figure: matplotlib figure object
            define figure to which this datset will be plotted
        Returns
        -------
        self.view.fig: matplotlib figure reference

        """

        if verbose:
            print('Shape of dataset is: ', self.shape)

        if self.data_type.value < 0:
            raise NameError('Datasets with UNKNOWN data_types cannot be plotted')

        if len(self.shape) == 1:
            if verbose:
                print('1D dataset')
            self.view = CurveVisualizer(self, figure=figure, **kwargs)
            # plt.show()
        elif len(self.shape) == 2:
            # this can be an image or a set of line_plots
            if verbose:
                print('2D dataset')
            if self.data_type == DataType.IMAGE:
                self.view = ImageVisualizer(self, figure=figure, **kwargs)
            elif self.data_type.value <= DataType['LINE_PLOT'].value:
                # self.data_type in ['spectrum_family', 'line_family', 'line_plot_family', 'spectra']:
                self.view = CurveVisualizer(self, figure=figure, **kwargs)
            elif self.data_type == DataType.POINT_CLOUD:
                self.view = PointCloudVisualizer(self, figure=figure, **kwargs)
            else:
                raise NotImplementedError('Datasets with data_type {} cannot be plotted, yet.'.format(self.data_type))
        elif len(self.shape) == 3:
            if verbose:
                print('3D dataset')
            if self.data_type == DataType.IMAGE:
                self.view = ImageVisualizer(self, figure=figure, **kwargs)
            elif self.data_type == DataType.IMAGE_MAP:
                pass
            elif self.data_type == DataType.IMAGE_STACK:
                self.view = ImageStackVisualizer(self, figure=figure, **kwargs)
            elif self.data_type == DataType.SPECTRAL_IMAGE:
                if 'complex' in self.dtype.name:
                    self.view = ComplexSpectralImageVisualizer(self, figure=figure, **kwargs)
                else:
                    self.view = SpectralImageVisualizer(self, figure=figure, **kwargs)
            elif self.data_type == DataType.POINT_CLOUD:
                self.view = PointCloudVisualizer(self, figure=figure, **kwargs)
            else:
                raise NotImplementedError('Datasets with data_type {} cannot be plotted, yet.'.format(self.data_type))
        elif len(self.shape) == 4:
            if verbose:
                print('4D dataset')
            if self.data_type == DataType.IMAGE:
                self.view = ImageVisualizer(self, **kwargs)
                plt.show()
            elif self.data_type == DataType.IMAGE_MAP:
                pass
            elif self.data_type == DataType.IMAGE_STACK:
                self.view = ImageStackVisualizer(self, figure=figure, **kwargs)
                plt.show()
            elif self.data_type == DataType.SPECTRAL_IMAGE:
                if 'complex' in self.dtype.name:
                    self.view = ComplexSpectralImageVisualizer(self, figure=figure, **kwargs)
                else:
                    self.view = SpectralImageVisualizer(self, figure=figure, **kwargs)
                plt.show()
            elif self.data_type == DataType.IMAGE_4D:
                self.view = FourDimImageVisualizer(self, figure=figure, **kwargs)
                plt.show()
                if verbose:
                    print('4D dataset')
            else:
                raise NotImplementedError('Datasets with data_type {} cannot be plotted, yet.'.format(self.data_type))
        else:
            raise NotImplementedError('Datasets with data_type {} cannot be plotted, yet.'.format(self.data_type))
        return self.view.fig

    def set_thumbnail(self, figure=None, thumbnail_size=128):
        """
        Creates a thumbnail which is stored in thumbnail attribute of sidpy Dataset
        Thumbnail data is saved to Thumbnail group of associated h5_file if it exists

        Parameters
        ----------
        thumbnail_size: int
            size of icon in pixels (length of square)

        Returns
        -------
        thumbnail: numpy.ndarray
        """

        import imageio
        # Thumbnail configurations for matplotlib
        kwargs = {'figsize': (1, 1), 'colorbar': False, 'set_title': False}
        view = self.plot(figure=figure, **kwargs)
        for axis in view.axes:
            axis.set_axis_off()

        # Creating Thumbnail as png image
        view.savefig('thumb.png', dpi=thumbnail_size)
        self.thumbnail = imageio.imread('thumb.png')

        # Writing thumbnail to h5_file if it exists
        if self.h5_dataset is not None:
            if 'Thumbnail' not in self.h5_dataset.file:
                thumb_group = self.h5_dataset.file.create_group("Thumbnail")
            else:
                thumb_group = self.h5_dataset.file["Thumbnail"]
            if "Thumbnail" in thumb_group:
                del thumb_group["Thumbnail"]
            thumb_dset = thumb_group.create_dataset("Thumbnail", data=self.thumbnail)

        return self.thumbnail

    def get_extent(self, dimensions):
        """
        get image extents as needed i.e. in matplotlib's imshow function.
        This function works for equi- or non-equi spaced axes and is suitable
        for subpixel accuracy of positions

        Parameters
        ----------
        dimensions: list of dimensions

        Returns
        -------
        list of floats
        """
        extent = []
        for ind, dim in enumerate(dimensions):
            temp = self._axes[dim].values
            start = temp[0] - (temp[1] - temp[0]) / 2
            end = temp[-1] + (temp[-1] - temp[-2]) / 2
            if ind == 1:
                extent.append(end)  # y-axis starts on top
                extent.append(start)
            else:
                extent.append(start)
                extent.append(end)
        return extent

    def get_dimension_slope(self, dim):
        axis = None
        if isinstance(dim, int):
            axis = self._axes[dim]
        elif isinstance(dim, sidpy.Dimension):
            axis = dim
        return get_slope(axis)

    def get_dimension_by_number(self, dims_in):
        if isinstance(dims_in, int):
            dims_in = [dims_in]
        for i in range(len(dims_in)):
            if not isinstance(dims_in[i], int):
                raise ValueError('Input dimensions must be integers')
        out_dim = []
        for dim in dims_in:
            out_dim.append(self._axes[dim])
        return out_dim

    def get_dimensions_types(self):
        out_types = []
        for dim, axis in self._axes.items():
            out_types.append(axis.dimension_type)
        return out_types


    def get_dimensions_by_type(self, dims_in, return_axis=False):
        """ get dimension by dimension_type name

        Parameter
        ---------
        dims_in: dimension_type/str or list of dimension_types/string

        Returns
        -------
        dims_out: list of [index]
            the kind of dimensions specified in input in numerical order of the dataset, not the input!
        """

        if isinstance(dims_in, (str, DimensionType)):
            dims_in = [dims_in]
        for i in range(len(dims_in)):
            if isinstance(dims_in[i], str):
                dims_in[i] = DimensionType[dims_in[i].upper()]
        dims_out = []
        for dim, axis in self._axes.items():
            if axis.dimension_type in dims_in:
                if return_axis:
                    dims_out.append(axis)
                else:
                    dims_out.append(dim)  # , self._axes[dim]])
        return dims_out

    def get_image_dims(self, return_axis=False):
        """Get all spatial dimensions"""
        return self.get_dimensions_by_type(DimensionType.SPATIAL, return_axis=return_axis)

    def get_spectral_dims(self, return_axis=False):
        """Get all spectral dimensions"""
        return self.get_dimensions_by_type(DimensionType.SPECTRAL, return_axis=return_axis)

    def _griddata_transform(self, **kwargs):
        """
        Interpolate unstructured point cloud for the visualization to 3D/4D sidpy.Dataset
        Parameters
        ----------
        kwards: parameters to reduce dataset dimentions to 2D (number of point, spectral data)

        Returns
        -------
        sidpy.Dataset with data_type = SPECTRAL_IMAGE
        """
        from scipy.interpolate import griddata

        if 'coordinates' in self.metadata.keys():
            coord = self.metadata['coordinates']
        else:
            raise NotImplementedError('Datasets with data_type POINT_CLOUD must contain coordinates in metadata.')

        if 'spacial_units' in self.metadata.keys():
            sp_units = self.metadata['spacial_units']
        else:
            sp_units = 'a.u.'

        im_size = max(50, coord.shape[0])

        _x0, _x1 = np.min(coord, axis=0)[0], np.max(coord, axis=0)[0]
        _y0, _y1 = np.min(coord, axis=0)[1], np.max(coord, axis=0)[1]
        _delta_x = _x1 - _x0
        _delta_y = _y1 - _y0

        # to extend filed of view
        _x0, _x1 = _x0 - 0.05*_delta_x, _x1 + 0.05*_delta_x
        _y0, _y1 = _y0 - 0.05*_delta_y, _y1 + 0.05 * _delta_y

        _px_x = np.array((coord[:, 0] - _x0) * im_size/(_x1 - _x0)).astype(int)
        _px_y = np.array((coord[:, 1] - _y0) * im_size/(_y1 - _y0)).astype(int)

        grid_x, grid_y = np.mgrid[_x0: _x1: (_x1 - _x0)/im_size,
                                  _y0: _y1: (_y1 - _y0)/im_size]
        grid_z = griddata(coord, self, (grid_x, grid_y), method='nearest')

        # transpform to 3D
        _dset = Dataset.from_array(grid_z)
        _dset.data_type = 'point_cloud'
        _dset.units = self.units
        _dset.quantity = self.quantity
        _dset.title = self.title
        _dset.set_dimension(0, Dimension(grid_x[:, 0], 'x'))
        _dset.x.dimension_type = 'spatial'
        _dset.x.units = sp_units
        _dset.x.quantity = 'distance'
        _dset.set_dimension(1, Dimension(grid_y[0], 'y'))
        _dset.y.dimension_type = 'spatial'
        _dset.y.units = sp_units
        _dset.y.quantity = 'distance'
        _dset.set_dimension(2, self.get_dimension_by_number(1)[0])
        if len(self.shape) == 3:
            _dset.set_dimension(3, self.get_dimension_by_number(2)[0])
        _dset.metadata = {'coord': np.array([_px_x, _px_y]).T}
        if 'variance' in self.metadata.keys():
            grid_z_var = griddata(coord, self.metadata['variance'], (grid_x, grid_y), method='nearest')
            _dset.metadata['variance'] = grid_z_var
        return _dset

    @staticmethod
    def _min_dist(array):
        _sort_ar = np.sort(array)
        return np.min(_sort_ar[1:] - _sort_ar[:-1])

    @staticmethod
    def _closest_point(array_coord, point):
        diff = array_coord - point
        return np.argmin(diff[:, 0]**2 + diff[:, 1]**2)

    @property
    def labels(self):
        labels = []
        for key, dim in self._axes.items():
            labels.append('{} ({})'.format(dim.quantity, dim.units))
        return labels

    @property
    def title(self):
        return self._title

    @title.setter
    def title(self, value):
        if isinstance(value, str):
            self._title = value
        else:
            raise ValueError('title needs to be a string')

    @property
    def structures(self):
        return self._structures

    def add_structure(self, atoms, title=None):
        if isinstance(atoms, ase.Atoms):
            if title is None:
                title = atoms.get_chemical_formula()
            self._structures.update({title: atoms})
        else:
            raise ValueError('structure not an ase.Atoms object')

    @property
    def units(self):
        return self._units

    @units.setter
    def units(self, value):
        if isinstance(value, str):
            self._units = value
        else:
            raise ValueError('units needs to be a string')

    @property
    def quantity(self):
        return self._quantity

    @quantity.setter
    def quantity(self, value):
        if isinstance(value, str):
            self._quantity = value
        else:
            raise ValueError('quantity needs to be a string')

    @property
    def data_type(self):
        return self._data_type

    @data_type.setter
    def data_type(self, value):
        if isinstance(value, str):
            if value.upper() in DataType._member_names_:
                self._data_type = DataType[value.upper()]
            else:
                self._data_type = DataType.UNKNOWN
                raise Warning('Supported data_types for plotting are only: ', DataType._member_names_)

        elif isinstance(value, DataType):
            self._data_type = value
        else:
            raise ValueError('data_type needs to be a string')

    @property
    def modality(self):
        return self._modality

    @modality.setter
    def modality(self, value):
        if isinstance(value, str):
            self._modality = value
        else:
            raise ValueError('modality needs to be a string')

    @property
    def source(self):
        return self._source

    @source.setter
    def source(self, value):
        if isinstance(value, str):
            self._source = value
        else:
            raise ValueError('source needs to be a string')

    @property
    def h5_dataset(self):
        return self._h5_dataset

    @h5_dataset.setter
    def h5_dataset(self, value):
        if isinstance(value, h5py.Dataset):
            self._h5_dataset = value
        elif value is None:
            self.hdf_close()
        else:
            raise TypeError('h5_dataset needs to be a hdf5 Dataset')

    @property
    def metadata(self):
        return self._metadata

    @metadata.setter
    def metadata(self, value):
        if isinstance(value, dict):
            if sys.getsizeof(value) < 64000:
                self._metadata = value
            else:
                raise ValueError('metadata dictionary too large, please use attributes for '
                                 'large additional data sets')
        else:
            raise ValueError('metadata needs to be a python dictionary')

    @property
    def original_metadata(self):
        return self._original_metadata

    @original_metadata.setter
    def original_metadata(self, value):
        if isinstance(value, dict):
            if sys.getsizeof(value) < 64000:
                self._original_metadata = value
            else:
                raise ValueError('original_metadata dictionary too large, please use attributes for '
                                 'large additional data sets')
        else:
            raise ValueError('original_metadata needs to be a python dictionary')

    @property
    def data_descriptor(self):
        return '{} ({})'.format(self.quantity, self.units)

    @property
    def variance(self):
        return self._variance

    @variance.setter
    def variance(self, value):
        if value is None:
            self._variance = None
        else:
            if np.array(value).shape != np.array(self).shape:
                raise ValueError('Variance array must have the same dimensionality as the dataset')
            if isinstance(value, da.Array) and not np.any(np.isnan(value.shape)):
                self._variance = value
            else:
                self._variance = da.from_array(np.array(value))

    def fft(self, dimension_type=None):
        """ Gets the FFT of a sidpy.Dataset of any size

        The data_type of the sidpy.Dataset determines the dimension_type over which the
        fourier transform is performed over, if the dimension_type is not set explicitly.

        The fourier transformed dataset is automatically shifted to center of dataset.

        Parameters
        ----------
        dimension_type: None, str, or sidpy.DimensionType - optional
            dimension_type over which fourier transform is performed, if None an educated guess will determine
            that from dimensions of sidpy.Dataset

        Returns
        -------
        fft_dset: 2D or 3D complex sidpy.Dataset (not tested for higher dimensions)
            2 or 3 dimensional matrix arranged in the same way as input

        Example
        -------
        >> fft_dataset = sidpy_dataset.fft()
        >> fft_dataset.plot()
        """

        if dimension_type is None:
            # test for data_type of sidpy.Dataset
            if self.data_type.name in ['IMAGE_MAP', 'IMAGE_STACK', 'SPECTRAL_IMAGE', 'IMAGE_4D']:
                dimension_type = self.dim_2.dimension_type
            else:
                dimension_type = self.dim_0.dimension_type

        if isinstance(dimension_type, str):
            dimension_type = DimensionType[dimension_type.upper()]

        if not isinstance(dimension_type, DimensionType):
            raise TypeError('Could not identify a dimension_type to perform Fourier transform on')

        axes = self.get_dimensions_by_type(dimension_type)
        if dimension_type.name in ['SPATIAL', 'RECIPROCAL']:
            if len(axes) != 2:
                raise TypeError('sidpy dataset of type', self.data_type,
                                ' has no obvious dimension over which to perform fourier transform, please specify')
            if dimension_type.name == 'SPATIAL':
                new_dimension_type = DimensionType.RECIPROCAL
            else:
                new_dimension_type = DimensionType.SPATIAL

        elif dimension_type.name == 'SPECTRAL':
            if len(axes) != 1:
                raise TypeError('sidpy dataset of type', self.data_type,
                                ' has no obvious dimension over which to perform fourier transform, please specify')
            new_dimension_type = DimensionType.SPECTRAL
        else:
            raise NotImplementedError('fourier transform not implemented for dimension_type ', dimension_type.name)

        fft_transform = np.fft.fftshift(da.fft.fftn(self, axes=axes))
        fft_dset = self.like_data(fft_transform)
        fft_dset.units = 'a.u.'
        fft_dset.modality = 'fft'

        units_x = '1/' + self._axes[axes[0]].units
        fft_dset.set_dimension(axes[0],
                               Dimension(np.fft.fftshift(np.fft.fftfreq(self.shape[axes[0]],
                                                                        d=get_slope(self._axes[axes[0]].values))),
                                         name='u', units=units_x, dimension_type=new_dimension_type,
                                         quantity='reciprocal'))
        if len(axes) > 1:
            units_y = '1/' + self._axes[axes[1]].units
            fft_dset.set_dimension(axes[1],
                                   Dimension(np.fft.fftshift(np.fft.fftfreq(self.shape[axes[1]],
                                                                            d=get_slope(self._axes[axes[1]].values))),
                                             name='v', units=units_y, dimension_type=new_dimension_type,
                                             quantity='reciprocal_length'))
        return fft_dset

    def flatten_complex(self):
        """
        This function returns a dataset with real and imaginary components that have been flattened
        This is necessary for scenarios such as fitting of complex functions
        Must be a 2D or 1D dataset to begin with
        Output:
        - ouput_arr: sidpy.Dataset object
        """
        assert self.ndim < 3, "flatten_complex() only works on 1D or 2D datasets, current dataset has {}".format(
            self.ndim)
        # Only the second dimension needs to be changed
        # Because we are stacking real and imaginary, this means we just tile the existing axis values
        if len(self._axes) == 1:
            index_ax = 0
        elif len(self._axes) == 2:
            index_ax = 1
        new_ax_values = np.tile(self._axes[index_ax].values, 2)
        output_arr = self.like_data(dask.array.hstack([self.real, self.imag]))
        output_arr.set_dimension(index_ax, Dimension(new_ax_values, name=output_arr._axes[index_ax].name,
                                                     units=output_arr._axes[index_ax].units,
                                                     dimension_type=output_arr._axes[index_ax].dimension_type,
                                                     quantity=output_arr._axes[index_ax].quantity))

        return output_arr

    # #####################################################
    # Original dask.array functions replaced
    # ##################################################

    def __eq__(self, other):  # TODO: Test __eq__
        if not isinstance(other, Dataset):
            return False
        # if (self.__array__() == other.__array__()).all():
        if (self.__array__().__eq__(other.__array__())).all():
            if self._units != other._units:
                return False
            if self._quantity != other._quantity:
                return False
            if self._source != other._source:
                return False
            if self._data_type != other._data_type:
                return False
            if self._modality != other._modality:
                return False
            if self._axes != other._axes:
                return False
            if (self._variance is not None) and (other._variance is not None):
                if not (self._variance.__eq__(other._variance)).all():
                    return False
            elif (self._variance is not None) or (other._variance is not None):
                return False
            return True
        return False

    @property
    def T(self):
        return self.transpose()

    def abs(self):
        return self.like_data(super().__abs__(), title_suffix='_absolute_value')

    ######################################################
    # Original dask.array functions handed through
    ##################################################
    @property
    def real(self):
        result = self.like_data(super().real)
        if self._variance is not None:
            result._variance = self._variance.real
        return result

    @property
    def imag(self):
        result = self.like_data(super().imag)
        if self._variance is not None:
            result._variance = self._variance.image
        return result

    # This is wrapper method for the methods that reduce dimensions
    def reduce_dims(original_method):
        @wraps(original_method)
        def wrapper_method(self, *args, **kwargs):
            result, arguments = original_method(self, *args, **kwargs)
            axis, keepdims = arguments.get('axis'), arguments.get('keepdims', False)
            if axis is None and not keepdims:
                return result.compute()
            if axis is None:
                axes = list(np.arange(self.ndim))
            elif isinstance(axis, int):
                axes = [axis]
            else:
                axes = list(axis)

            return self.__reduce_dimensions(result, axes, keepdims)

        return wrapper_method

    @reduce_dims
    def all(self, axis=None, keepdims=False, split_every=None, out=None):

        result = self.like_data(super().all(axis=axis, keepdims=keepdims,
                                            split_every=split_every, out=out), title_prefix='all_aggregate_',
                                checkdims=False)
        if self._variance is not None:
            result._variance = self._variance.all(axis=axis, keepdims=keepdims,
                                                split_every=split_every, out=out)
        return result, locals().copy()

    @reduce_dims
    def any(self, axis=None, keepdims=False, split_every=None, out=None):

        result = self.like_data(super().any(axis=axis, keepdims=keepdims,
                                            split_every=split_every, out=out), title_prefix='any_aggregate_',
                                checkdims=False)
        if self._variance is not None:
            result._variance = self._variance.any(axis=axis, keepdims=keepdims,
                                                  split_every=split_every, out=out)
        return result, locals().copy()

    @reduce_dims
    def min(self, axis=None, keepdims=False, split_every=None, out=None):

        result = self.like_data(super().min(axis=axis, keepdims=keepdims,
                                            split_every=split_every, out=out), title_prefix='min_aggregate_',
                                checkdims=False)
        if self._variance is not None:
            if axis is not None:
                _min_ind_axis = super().argmin(axis=axis, split_every=split_every, out=out)
                _coords = np.array(list(np.ndindex(_min_ind_axis.shape))) #list?
                _inds = np.insert(_coords, axis, np.array(_min_ind_axis).flatten(), axis=1)
                _extracted_points = da.take(self._variance.flatten(), np.ravel_multi_index(_inds.T, (self._variance.shape)))
                result._variance = _extracted_points.reshape(result.shape).rechunk(result.chunksize)
            else:
                _ind = np.unravel_index(super().min(), self._variance.shape)
                result._variance = self._variance[_ind]
        return result, locals().copy()

    @reduce_dims
    def max(self, axis=None, keepdims=False, split_every=None, out=None):

        result = self.like_data(super().max(axis=axis, keepdims=keepdims,
                                            split_every=split_every, out=out), title_prefix='max_aggregate_',
                                checkdims=False)

        if self._variance is not None:
            if axis is not None:
                _max_ind_axis = super().argmax(axis=axis, split_every=split_every, out=out)
                _coords = np.array(list(np.ndindex(_max_ind_axis.shape))) #list?
                _inds = np.insert(_coords, axis, np.array(_max_ind_axis).flatten(), axis=1)
                _extracted_points = da.take(self._variance.flatten(), np.ravel_multi_index(_inds.T, (self._variance.shape)))
                result._variance = _extracted_points.reshape(result.shape).rechunk(result.chunksize)

        return result, locals().copy()

    @reduce_dims
    def sum(self, axis=None, dtype=None, keepdims=False, split_every=None, out=None):

        result = self.like_data(super().sum(axis=axis, dtype=dtype, keepdims=keepdims,
                                            split_every=split_every, out=out), title_prefix='sum_aggregate_',
                                checkdims=False)
        if self._variance is not None:
            result._variance = abs(self._variance).sum(axis=axis, dtype=dtype, keepdims=keepdims,
                                                    split_every=split_every, out=out)
        #TODO imaginary
        return result, locals().copy()

    @reduce_dims
    def mean(self, axis=None, dtype=None, keepdims=False, split_every=None, out=None):

        result = self.like_data(super().mean(axis=axis, dtype=dtype, keepdims=keepdims,
                                             split_every=split_every, out=out), title_prefix='mean_aggregate_',
                                checkdims=False)
        if (self._variance is not None) and (axis is not None):
            if type(axis) is tuple:
                sh = np.prod(np.array(self._variance.shape, dtype=int)[list(axis)])
            else:
                sh = axis
            result._variance = self._variance.sum(axis=axis, dtype=dtype, keepdims=keepdims,
                                                   split_every=split_every, out=out)/sh**2

        return result, locals().copy()

    @reduce_dims
    def std(self, axis=None, dtype=None, keepdims=False, ddof=0, split_every=None, out=None):

        result = self.like_data(super().std(axis=axis, dtype=dtype, keepdims=keepdims,
                                            ddof=0, split_every=split_every, out=out),
                                title_prefix='std_aggregate_', checkdims=False)

        return result, locals().copy()

    @reduce_dims
    def var(self, axis=None, dtype=None, keepdims=False, ddof=0, split_every=None, out=None):

        result = self.like_data(super().var(axis=axis, dtype=dtype, keepdims=keepdims,
                                            ddof=ddof, split_every=split_every, out=out),
                                title_prefix='var_aggregate_', checkdims=False)
        return result, locals().copy()

    @reduce_dims
    def argmin(self, axis=None, split_every=None, out=None):

        result = self.like_data(super().argmin(axis=axis, split_every=split_every, out=out),
                                title_prefix='argmin_aggregate_', reset_units=True, reset_quantity=True,
                                check_dims=False)

        return result, locals().copy()

    @reduce_dims
    def argmax(self, axis=None, split_every=None, out=None):

        result = self.like_data(super().argmax(axis=axis, split_every=split_every, out=out),
                                title_prefix='argmax_aggregate_', reset_units=True, reset_quantity=True,
                                check_dims=False)

        return result, locals().copy()

    def angle(self, deg=False):
        result = self.like_data(da.angle(self, deg=deg), reset_units=True,
                                reset_quantity=True, title_prefix='angle_', checkdims=True)
        if deg:
            result.units = 'degrees'
        else:
            result.units = 'radians'
        return result

    def conj(self):
        return self.like_data(super().conj(), reset_units=True,
                              reset_quantity=True, title_prefix='conj_', checkdims=True)

    def astype(self, dtype, **kwargs):
        return self.like_data(super().astype(dtype=dtype, **kwargs), variance=self._variance)

    def flatten(self):

        result =  self.like_data(super().flatten(), title_prefix='flattened_',
                              check_dims=False)

        if self._variance is not None:
            result.variance = self._variance.flatten()
        return result

    def ravel(self):
        return self.flatten()

    def clip(self, min=None, max=None):
        return self.like_data(super().clip(min=min, max=max),
                              reset_quantity=True, title_prefix='clipped_')

    def compute_chunk_sizes(self):
        return self.like_data(super().compute_chunk_sizes())

    def cumprod(self, axis, dtype=None, out=None, method='sequential'):
        if axis is None:
            self = self.flatten()
            axis = 0

        return self.like_data(super().cumprod(axis=axis, dtype=dtype, out=out,
                                              method=method), title_prefix='cumprod_', reset_quantity=True)

    def cumsum(self, axis, dtype=None, out=None, method='sequential'):
        if axis is None:
            self = self.flatten()
            axis = 0

        return self.like_data(super().cumsum(axis=axis, dtype=dtype, out=out,
                                             method=method), title_prefix='cumsum_', reset_quantity=True)

    # What happens to the dimensions??
    def dot(self, other):
        return self.from_array(super().dot(other))

    def squeeze(self, axis=None):
        result = self.like_data(super().squeeze(axis=axis), title_prefix='Squeezed_',
                                checkdims=False)
        if self._variance is not None:
            result._variance = self._variance.squeeze(axis=axis)

        if axis is None:
            shape_list = list(self.shape)
            axes = [i for i in range(self.ndim) if shape_list[i] == 1]
        elif isinstance(axis, int):
            axes = [axis]
        else:
            axes = list(axis)

        return self.__reduce_dimensions(result, axes, keepdims=False)

    def swapaxes(self, axis1, axis2):
        result = self.like_data(super().swapaxes(axis1, axis2),
                                title_prefix='Swapped_axes_', checkdims=False)
        if self._variance is not None:
            result._variance = self._variance.swapaxes(axis1, axis2)

        new_order = np.arange(self.ndim)
        new_order[axis1] = axis2
        new_order[axis2] = axis1

        return self.__rearrange_axes(result, new_order)

    def transpose(self, *axes):
        result = self.like_data(super().transpose(*axes),
                                title_prefix='Transposed_', checkdims=False)
        if self._variance is not None:
            result._variance = self._variance.transpose(*axes)
        if not axes:
            new_axes_order = range(self.ndim)[::-1]
        elif len(axes) == 1 and isinstance(axes[0], Iterable):
            new_axes_order = axes[0]
        else:
            new_axes_order = axes

        return self.__rearrange_axes(result, new_axes_order)

    def round(self, decimals=0):
        return self.like_data(super().round(decimals=decimals),
                              title_prefix='Rounded_')

    def reshape(self, shape, merge_chunks=True, limit=None):
        # This somehow adds an extra dimension at the end
        # Will come back to this
        warnings.warn('Dimensional information will be lost.\
                       Please use fold, unfold to combine dimensions')
        if len(shape) == 1 and isinstance(shape[0], Iterable):
            new_shape = shape[0]
        else:
            new_shape = shape
        return super().reshape(*new_shape, merge_chunks)

    @reduce_dims
    def prod(self, axis=None, dtype=None, keepdims=False,
             split_every=None, out=None):

        result = self.like_data(super().prod(axis=axis, dtype=dtype, keepdims=keepdims,
                                             split_every=split_every, out=out),
                                title_prefix='prod_aggregate', reset_units=True, reset_quantity=True,
                                checkdims=False)
        return result, locals().copy()

    @reduce_dims
    def trace(self, offset=0, axis1=0, axis2=1, dtype=None):

        if self.ndim == 2:
            axes = None
            result = (super().trace(offset=offset))

        else:
            axes = [axis1, axis2]
            result = self.like_data(super().trace(offset=offset, axis1=axis1,
                                                  axis2=axis2, dtype=None), title_prefix='Trace_', checkdims=False)
        local_args = locals().copy()
        local_args['axis'] = axes
        return result, local_args

    def repeat(self, repeats, axis=None):
        result = self.like_data(super().repeat(repeats=repeats, axis=axis),
                                title_prefix='Repeated_', checkdims=False)

        # result._axes = {}
        for i, dim in self._axes.items():
            if axis != i:
                new_dim = dim.copy()
            else:
                new_dim = Dimension(np.repeat(dim.values, repeats=repeats),
                                    name=dim.name, quantity=dim.quantity,
                                    units=dim.units, dimension_type=dim.dimension_type)
            result.set_dimension(i, new_dim)

        return result

    @reduce_dims
    def moment(self, order, axis=None, dtype=None,
               keepdims=False, ddof=0, split_every=None,
               out=None):

        result = self.like_data(super().moment(order=order,
                                               axis=axis,
                                               dtype=dtype, keepdims=keepdims,
                                               ddof=0, split_every=split_every,
                                               out=out),
                                title_prefix='moment_aggregate_', checkdims=False)
        return result, locals().copy()

    def persist(self, **kwargs):
        return self.like_data(super().persist(**kwargs),
                              title_prefix='persisted_')

    def rechunk(self, chunks='auto', threshold=None, block_size_limit=None, balance=False):
        return self.like_data(super().rechunk(chunks=chunks,
                                              threshold=threshold,
                                              block_size_limit=block_size_limit,
                                              balance=balance), title_prefix='Rechunked_')

    def fold(self, dim_order=None, method=None):
        """
           This method collapses the dimensions of the sidpy dataset
        """

        """
        Parameters
        ----------
        
        dim_order: List of lists or tuple of tuples 
            -Each element corresponds to the order of axes in the corresponding 
            new axis after the collapse
            -Default: None
        method: str
            -'spaspec': collapses the original dataset to a 2D dataset, where 
            spatail dimensions form the zeroth axis and spectral dimensions 
            form the first axis
            -'spa': combines all the spatial dimensions into a single dimension and 
            the combined dimension will be first
            -'spec': combines all the spectral dimensions into a single dimension and 
            the combined dimension will be last
            -Uses the user defined dim_order when set to None
            -Default: None

        Returns
        -------
        Collapsed sidpy.Dataset object whose number of dimensions equals 
        two if method=='spaspec' or len(dim_order)
        """
        if method is None:
            if dim_order is None:
                raise NotImplementedError("Specify the dim_order or set the\
                                              method to 'spaspec'")
            if not (isinstance(dim_order, list) or isinstance(dim_order, tuple)):
                raise NotImplementedError("dim_order should be a List or a Tuple")

            dim_order_list = [list(x) for x in dim_order]

        # Book-keeping for unfolding
        fold_attr = {'_axes': self._axes.copy()}

        if method == 'spaspec':
            dim_order_list = [[], []]
            for dim, axis in self._axes.items():
                if axis.dimension_type == DimensionType.SPATIAL:
                    dim_order_list[0].extend([dim])
                elif axis.dimension_type == DimensionType.SPECTRAL:
                    dim_order_list[1].extend([dim])
                else:
                    warnings.warn('One of the dimensions is neither Spatial\
                                              nor Spectral Type and is considered to be a \
                                              part of the last collapsed dimension')
                    dim_order_list[1].extend([dim])

        if method == 'spa':
            dim_order_list = [[]]
            for dim, axis in self._axes.items():
                if axis.dimension_type == DimensionType.SPATIAL:
                    dim_order_list[0].extend([dim])
                else:
                    dim_order_list.append([dim])

            if len(dim_order_list[0]) == 0:
                raise NotImplementedError("No spatial dimensions found and the method is set to 'spa' ")
            if len(dim_order_list[0]) == 1:
                warnings.warn('Only one spatial dimension found\
                                Folding returns the original dataset')

        if method == 'spec':
            dim_order_list = [[]]
            for dim, axis in self._axes.items():
                if axis.dimension_type == DimensionType.SPECTRAL:
                    dim_order_list[-1].extend([dim])
                else:
                    dim_order_list.insert(-1, [dim])

            if len(dim_order_list[-1]) == 0:
                raise NotImplementedError("No spectral dimensions found and the method is set to 'spec'")
            if len(dim_order_list[-1]) == 1:
                warnings.warn('Only one spatial dimension found\
                                Folding returns the original dataset')

        # We need the flattened list to transpose the original array
        dim_order_flattened = [item for sublist in dim_order_list for item in sublist]

        # Check if all the dimensions are accounted for,
        if len(dim_order_flattened) != len(self.shape):
            warnings.warn('All the dimensions that are not present in the dim_order \
                              are considered to be a part of last collapsed dimension')

            left_dims = set(np.arange(0, self.ndim)) - set(dim_order_flattened)
            dim_order_list[-1].extend(list(left_dims))
            dim_order_flattened.extend(list(left_dims))

        fold_attr['dim_order_flattened'] = dim_order_flattened
        fold_attr['dim_order'] = dim_order_list
        # Get the shape of the collapsed array
        new_shape = np.ones(len(dim_order_list)).astype(int)
        for i, dim in enumerate(dim_order_list):
            for d in dim:
                new_shape[i] *= self.shape[d]

        # Collapsed dask array
        transposed_dset = self.transpose(dim_order_flattened)

        folded_dset = self.like_data(da.reshape(transposed_dset, tuple(new_shape), merge_chunks=True),
                                     title_prefix='folded_', checkdims=False)

        fold_attr['shape_transposed'] = [self.shape[i] for i in dim_order_flattened]

        # Setting the dimensions for spaspec method
        if method == 'spaspec':
            folded_dset._axes[0].dimension_type = DimensionType.SPATIAL
            folded_dset._axes[1].dimension_type = DimensionType.SPECTRAL

        folded_dset.metadata['fold_attr'] = fold_attr

        # Setting the dimensions for a general case
        for i, dim in enumerate(dim_order_list):
            dim_types = [self._axes[d].dimension_type for d in dim]
            if dim_types.count(dim_types[0]) == len(dim_types):
                folded_dset._axes[i].dimension_type = dim_types[0]

        return folded_dset

    def unfold(self):
        try:
            shape_transposed = self.metadata['fold_attr']['shape_transposed']
            dim_order_flattened = self.metadata['fold_attr']['dim_order_flattened']
            old_axes = self.metadata['fold_attr']['_axes']
        except:
            raise NotImplementedError('unfold only works on the dataset that was collapsed/folded by'
                                      ' the fold method')

        reshaped_dset = da.reshape(self, shape_transposed, merge_chunks=True)
        old_order = [dim_order_flattened.index(d) for d in range(len(dim_order_flattened))]

        unfolded_dset = self.like_data(da.transpose(reshaped_dset, old_order),
                                       title=self.title.replace('folded_', ''), checkdims=False)

        unfolded_dset._axes = {}
        for i, dim in old_axes.items():
            unfolded_dset.set_dimension(i, dim.copy())

        del unfolded_dset.metadata['fold_attr']
        return unfolded_dset

    # Following methods are to be edited

    def adjust_axis(self, result, axis, title='', keepdims=False):
        if not keepdims:
            dim = 0
            dataset = self.from_array(result)
            if isinstance(axis, int):
                axis = [axis]

            # for ax, dimension in self._axes.items():
            #    if int(ax) not in axis:
            #        delattr(self, dimension.name)
            #        delattr(self, f'dim_{ax}')
            #        del self._axes[ax]

            for ax, dimension in self._axes.items():
                if int(ax) not in axis:
                    dataset.set_dimension(dim, dimension)
                    dim += 1
        else:
            dataset = self.like_data(result)
        dataset.title = title + self.title
        dataset.modality = f'sum axis {axis}'
        dataset.quantity = self.quantity
        dataset.source = self.source
        dataset.units = self.units

        return dataset

    def choose(self, choices):
        return self.like_data(super().choose(choices))

    def __abs__(self):
        return self.like_data(super().__abs__(), title_suffix='_absolute_value')

    def __add__(self, other):
        return self.like_data(super().__add__(other))

    def __radd__(self, other):
        return self.like_data(super().__radd__(other))

    def __and__(self, other):
        return self.like_data(super().__and__(other))

    def __rand__(self, other):
        return self.like_data(super().__rand__(other))

    def __div__(self, other):
        return self.like_data(super().__div__(other))

    def __rdiv__(self, other):
        return self.like_data(super().__rdiv__(other))

    def __gt__(self, other):
        return self.like_data(super().__gt__(other))

    def __ge__(self, other):
        return self.like_data(super().__ge__(other))

    def __getitem__(self, idx):

        # Here we need to modify the dimensions of the sliced dataset using the argument index
        if not isinstance(idx, tuple):
            # This comes into play when slicing is done using 'None' or just integers.
            # For example: dset[4] or dset[None]
            idx = tuple([idx])

        # The following line creates a new sidpy dataset with generic dimensions and ..
        # all the other attributes copied from 'self' aka parent dataset.
        sliced = self.like_data(super().__getitem__(idx), checkdims=False)

        # Delete the dimensions created by like_data
        sliced.del_dimension()

        old_dims = copy(self._axes)
        j, k = 0, 0  # j is for self (old_dims) and k is for the sliced dataset (new dimensions)

        for ind in idx:
            if ind is None:  # Add a new dimension
                sliced.set_dimension(k, Dimension(1))
                k += 1
            elif isinstance(ind, (int, np.integer)):
                j += 1
            elif isinstance(ind, (slice, list)):
                old_dim = old_dims[j]
                sliced.set_dimension(k, Dimension(old_dim[ind].values,
                                                  name=old_dim.name, quantity=old_dim.quantity,
                                                  units=old_dim.units,
                                                  dimension_type=old_dim.dimension_type))
                j += 1
                k += 1

            elif isinstance(ind, (np.ndarray, da.Array)):
                if not ind.ndim == 1:
                    raise NotImplementedError('Multi Dimensional Slicing of sidpy Dataset'
                                              'is not available at this moment, please'
                                              'raise an issue on out GitHub page')
                old_dim = old_dims[j]
                sliced.set_dimension(k, Dimension(old_dim[np.array(ind)].values,
                                                  name=old_dim.name, quantity=old_dim.quantity,
                                                  units=old_dim.units,
                                                  dimension_type=old_dim.dimension_type))
                j += 1
                k += 1

            elif ind is Ellipsis:
                start_dim = idx.index(Ellipsis)
                ellipsis_dims = sliced.ndim - (len(idx) - 1)
                stop_dim = start_dim + ellipsis_dims

                for l in range(start_dim, stop_dim):
                    old_dim = old_dims[j]
                    sliced.set_dimension(k, old_dim)
                    j += 1
                    k += 1

        # Adding the rest of the dimensions
        for k in range(k, sliced.ndim):
            old_dim = old_dims[j]
            sliced.set_dimension(k, Dimension(old_dim.values,
                                              name=old_dim.name, quantity=old_dim.quantity,
                                              units=old_dim.units,
                                              dimension_type=old_dim.dimension_type))
            j += 1
            k += 1

        return sliced

    def __invert__(self):
        return self.like_data(super().__invert__())

    def __lshift__(self, other):
        return self.like_data(super().__lshift__(other))

    def __rlshift__(self, other):
        return self.like_data(super().__rlshift__(other))

    def __lt__(self, other):
        return self.like_data(super().__lt__(other))

    def __le__(self, other):
        return self.like_data(super().__lt__(other))

    def __mod__(self, other):
        return self.like_data(super().__lshift__(other))

    def __rmod__(self, other):
        return self.like_data(super().__rmod__(other))

    def __mul__(self, other):
        return self.like_data(super().__mul__(other))

    def __rmul__(self, other):
        return self.like_data(super().__rmul__(other))

    def __ne__(self, other):
        return self.like_data(super().__ne__(other))

    def __neg__(self):
        return self.like_data(super().__neg__())

    def __or__(self, other):
        return self.like_data(super().__or__(other))

    def __ror__(self, other):
        return self.like_data(super().__ror__(other))

    def __pos__(self):
        return self.like_data(super().__pos__())

    def __pow__(self, other):
        return self.like_data(super().__pow__(other))

    def __rpow__(self, other):
        return self.like_data(super().__rpow__(other))

    def __rshift__(self, other):
        return self.like_data(super().__rshift__(other))

    def __rrshift__(self, other):
        return self.like_data(super().__rrshift__(other))

    def __sub__(self, other):
        return self.like_data(super().__sub__(other))

    def __rsub__(self, other):
        return self.like_data(super().__rsub__(other))

    def __truediv__(self, other):
        return self.like_data(super().__truediv__(other))

    def __rtruediv__(self, other):
        return self.like_data(super().__rtruediv__(other))

    def __floordiv__(self, other):
        return self.like_data(super().__floordiv__(other))

    def __rfloordiv__(self, other):
        return self.like_data(super().__rfloordiv__(other))

    def __xor__(self, other):
        return self.like_data(super().__xor__(other))

    def __rxor__(self, other):
        return self.like_data(super().__rxor__(other))

    def __matmul__(self, other):
        return self.like_data(super().__matmul__(other))

    def __rmatmul__(self, other):
        return self.like_data(super().__rmatmul__(other))

    def __array_ufunc__(self, numpy_ufunc, method, *inputs, **kwargs):
        out = kwargs.get("out", ())

        if method == "__call__":
            # if numpy_ufunc is np.matmul:
            #     from dask.array.routines import matmul
            #
            #     # special case until apply_gufunc handles optional dimensions
            #     return self.like_data(matmul(*inputs, **kwargs))
            if numpy_ufunc.signature is not None:
                from dask.array.gufunc import apply_gufunc

                return self.like_data(apply_gufunc(
                    numpy_ufunc, numpy_ufunc.signature, *inputs, **kwargs))
            if numpy_ufunc.nout > 1:
                from dask.array import ufunc

                try:
                    da_ufunc = getattr(ufunc, numpy_ufunc.__name__)
                except AttributeError:
                    return NotImplemented
                return self.like_data(da_ufunc(*inputs, **kwargs))
            else:
                return self.like_data(dask.array.core.elemwise(numpy_ufunc, *inputs, **kwargs))
        elif method == "outer":
            from dask.array import ufunc

            try:
                da_ufunc = getattr(ufunc, numpy_ufunc.__name__)
            except AttributeError:
                return NotImplemented
            return self.like_data(da_ufunc.outer(*inputs, **kwargs))
        else:
            return NotImplemented


def convert_hyperspy(s):
    """
    imports a hyperspy signal object into sidpy.Dataset

    Parameters
    ----------
    s: hyperspy dataset

    Return
    ------
    dataset: sidpy.Dataset
    """
    try:
        import hyperspy.api as hs
    except ModuleNotFoundError:
        raise ModuleNotFoundError("Hyperspy is not installed")

    if not isinstance(s, (hs.signals.Signal1D, hs.signals.Signal2D)):
        raise TypeError('This is not a hyperspy signal object')
    dataset = Dataset.from_array(s, name=s.metadata.General.title)
    # Add dimension info
    axes = s.axes_manager.as_dictionary()

    if isinstance(s, hs.signals.Signal1D):
        if s.data.ndim < 2:
            dataset.data_type = 'spectrum'
        elif s.data.ndim > 1:
            if s.data.ndim == 2:
                dataset = Dataset.from_array(np.expand_dims(s, 2), title=s.metadata.General.title)
                dataset.set_dimension(2, Dimension([0], name='y', units='pixel',
                                                   quantity='distance', dimension_type='spatial'))
            dataset.data_type = DataType.SPECTRAL_IMAGE
        for key, axis in axes.items():
            if axis['navigate']:
                dimension_type = 'spatial'
            else:
                dimension_type = 'spectral'
            dim_array = np.arange(axis['size']) * axis['scale'] + axis['offset']
            if axis['units'] == '':
                axis['units'] = 'frame'
            dataset.set_dimension(int(key[-1]), Dimension(dim_array, name=axis['name'], units=axis['units'],
                                                          quantity=axis['name'], dimension_type=dimension_type))

    elif isinstance(s, hs.signals.Signal2D):
        if s.data.ndim < 4:
            if s.data.ndim == 2:
                dataset.data_type = 'image'
            elif s.data.ndim == 3:
                dataset.data_type = 'image_stack'
            for key, axis in axes.items():
                if axis['navigate']:
                    dimension_type = 'temporal'
                else:
                    dimension_type = 'spatial'
                dim_array = np.arange(axis['size']) * axis['scale'] + axis['offset']
                if axis['units'] == '':
                    axis['units'] = 'pixel'
                dataset.set_dimension(int(key[-1]), Dimension(dim_array, name=axis['name'], units=axis['units'],
                                                              quantity=axis['name'],
                                                              dimension_type=dimension_type))
        elif s.data.ndim == 4:
            dataset.data_type = 'IMAGE_4D'
            for key, axis in axes.items():
                if axis['navigate']:
                    dimension_type = 'spatial'
                else:
                    dimension_type = 'reciprocal'
                dim_array = np.arange(axis['size']) * axis['scale'] + axis['offset']
                dataset.set_dimension(int(key[-1]), Dimension(dim_array, name=axis['name'], units=axis['units'],
                                                              quantity=axis['name'],
                                                              dimension_type=dimension_type))
    dataset.metadata = dict(s.metadata)
    dataset.original_metadata = dict(s.original_metadata)
    dataset.title = dataset.metadata['General']['title']
    dataset.units = dataset.metadata['Signal']['quantity '].split('(')[-1][:-1]
    dataset.quantity = dataset.metadata['Signal']['quantity '].split('(')[0]
    dataset.source = 'hyperspy'
    return dataset<|MERGE_RESOLUTION|>--- conflicted
+++ resolved
@@ -32,7 +32,6 @@
 from enum import Enum
 from numbers import Number
 
-import sidpy
 from .dimension import Dimension, DimensionType
 from ..base.num_utils import get_slope
 from ..base.dict_utils import print_nested_dict
@@ -294,11 +293,7 @@
         return sid_dataset
 
     def like_data(self, data, title=None, chunks='auto', lock=False,
-<<<<<<< HEAD
                   coordinates=None, variance=None, **kwargs):
-=======
-                  variance=None, **kwargs):
->>>>>>> 4f9a5465
         """
         Returns sidpy.Dataset of new values but with metadata of this dataset
         - if dimension of new dataset is different from this dataset and the scale is linear,
@@ -315,13 +310,10 @@
             size of chunks for dask array
         lock: optional boolean
             for dask array
-<<<<<<< HEAD
         coordinates: array like
             coordinates for point cloud
         variance: numpy array, optional
             variance of dataset
-=======
->>>>>>> 4f9a5465
 
         Returns
         -------
@@ -336,12 +328,7 @@
         # if coordinates is None:
         #     coordinates = self.point_cloud['coordinates']
 
-<<<<<<< HEAD
-        new_data = self.from_array(data, chunks=chunks, lock=lock,
-                                   coordinates=coordinates, variance=variance)
-=======
         new_data = self.from_array(data, chunks=chunks, lock=lock, variance =variance)
->>>>>>> 4f9a5465
 
         new_data.data_type = self.data_type
 
