# -*- coding: utf-8 -*-
"""
Abstract :class:`~sidpy.io.dataset.Dataset` base-class

Created on Tue Nov  3 15:07:16 2015

@author: Gerd Duscher

starting code from:
https://scikit-allel.readthedocs.io/en/v0.21.1/_modules/allel/model/dask.html
"""

from __future__ import division, print_function, absolute_import, unicode_literals
import sys
import numpy as np
import matplotlib.pylab as plt
import string
import dask.array as da
import h5py
from enum import Enum

from .dimension import Dimension, DimensionType
from ..base.num_utils import get_slope
from ..base.dict_utils import print_nested_dict
from ..viz.dataset_viz import CurveVisualizer, ImageVisualizer, ImageStackVisualizer, SpectralImageVisualizer
# from ..hdf.hdf_utils import is_editable_h5


class DataType(Enum):
    UNKNOWN = -1
    SPECTRUM = 1
    LINE_PLOT = 2
    LINE_PLOT_FAMILY = 3
    IMAGE = 4
    IMAGE_MAP = 5
    IMAGE_STACK = 6
    SPECTRAL_IMAGE = 7
    IMAGE_4D = 8


def view_subclass(dask_array, cls):
    """
    View a dask Array as an instance of a dask Array sub-class.

    Parameters
    ----------
    dask_array
    cls

    Returns
    -------

    """
    return cls(dask_array.dask, name=dask_array.name, chunks=dask_array.chunks,
               dtype=dask_array.dtype, shape=dask_array.shape)


class Dataset(da.Array):
    """
    ..autoclass::Dataset

    To instantiate from an existing array-like object,
    use :func:`Dataset.from_array` - requires numpy array, list or tuple

    This dask array is extended to have the following attributes:
    -data_type: DataTypes ('image', 'image_stack',  spectral_image', ...
    -units: str
    -quantity: str what kind of data ('intensity', 'height', ..)
    -title: name of the data set
    -modality: character of data such as 'STM, 'AFM', 'TEM', 'SEM', 'DFT', 'simulation', ..)
    -source: origin of data such as acquisition instrument ('Nion US100', 'VASP', ..)
    -_axes: dictionary of Dimensions one for each data dimension
                    (the axes are dimension datasets with name, label, units,
                    and 'dimension_type' attributes).

    -metadata: dictionary of additional metadata
    -original_metadata: dictionary of original metadata of file,

    -labels: returns labels of all dimensions.
    -data_descriptor: returns a label for the colorbar in matplotlib and such

    functions:
    -from_array(data, name): constructs the dataset form a array like object (numpy array, dask array, ...)
    -like_data(data,name): constructs the dataset form a array like object and copies attributes and
    metadata from parent dataset
    -copy()
    -plot(): plots dataset dependent on data_type and dimension_types.
    -get_extent(): extent to be used with imshow function of matplotlib
    -set_dimension(axis, dimensions): set a Dimension to a specific axis
    -rename_dimension(dimension, name): renames attribute of dimension
    -view_metadata: pretty plot of metadata dictionary
    -view_original_metadata: pretty plot of original_metadata dictionary
    """

    def __init__(self, *args, **kwargs):
        """
        Initializes Dataset object which is essentially a Dask array
        underneath

        Attributes
        ----------
        self.quantity : str
            Physical quantity. E.g. - current
        self.units : str
            Physical units. E.g. - amperes
        self.data_type : enum
            Type of data such as Image, Spectrum, Spectral Image etc.
        self.title : str
            Title for Dataset
        self.view : Visualizer
            Instance of class appropriate for visualizing this object
        self.data_descriptor : str
            Description of this dataset
        self.modality : str
            character of data such as 'STM', 'TEM', 'DFT'
        self.source : str
            Source of this dataset. Such as instrument, analysis, etc.?
        self.h5_dataset : h5py.Dataset
            Reference to HDF5 Dataset object from which this Dataset was
            created
        self._axes : dict
            Dictionary of Dimension objects per dimension of the Dataset
        self.meta_data : dict
            Metadata to store relevant additional information for the dataset.
        self.original_metadata : dict
            Metadata from the original source of the dataset. This dictionary
            often contains the vendor-specific metadata or internal attributes
            of the analysis algorithm
        """
        # TODO: Consider using python package - pint for quantities
        super(Dataset, self).__init__()

        self._units = ''
        self._quantity = ''
        self._title = ''
        self._data_type = DataType.UNKNOWN
        self._modality = ''
        self._source = ''

        self._h5_dataset = None
        self._metadata = {}
        self._original_metadata = {}
        self._axes = {}

        self.view = None  # this will hold the figure and axis reference for a plot

    def __repr__(self):
        rep = 'sidpy.Dataset of type {} with:\n '.format(self.data_type.name)
        rep = rep + super(Dataset, self).__repr__()
        rep = rep + '\n data contains: {} ({})'.format(self.quantity, self.units)
        rep = rep + '\n and Dimensions: '

        for key in self._axes:
            rep = rep + '\n'+self._axes[key].__repr__()

        if hasattr(self, 'metadata'):
            if len(self.metadata) > 0:
                rep = rep + '\n with metadata: {}'.format(list(self.metadata.keys()))
        return rep

<<<<<<< HEAD
    def __eq__(self, other):  # TODO: Test __eq__
        if not isinstance(other, Dataset):
            return False
        if (self.__array__() == other.__array__()).all():
            if self._units != other._units:
                return False
            if self._quantity != other._quantity:
                return False
            if self._source != other._source:
                return False
            if self._data_type != other._data_type:
                return False
            if self._modality != other._modality:
                return False
            if self._axes != other._axes:
                return False
            return True
        return False

    def __add__(self, x):
        return self.like_data(da.add(self, x))

    def __sub__(self, x):
        return self.like_data(da.subtract(self, x))

    def __mul__(self, x):
        return self.like_data(da.multiply(self, x))

    def __truediv__(self, x):
        return self.like_data(da.true_divide(self, x))

    def min(self):
        return float(self.__array__().min())

    def max(self):
        return float(self.__array__().max())

    def abs(self):
        return self.like_data(np.abs(self))

    def fft(self, dimension_type=None):
        """ Gets the FFT of a sidpy.Dataset of any size

        The data_type of the sidpy.Dataset determines the dimension_type over which the
        fourier transform is performed over, if the dimension_type is not set explicitly.

        The fourier transformed dataset is automatically shifted to center of dataset.

        Parameters
        ----------
        dimension_type: None, str, or sidpy.DimensionType - optional
            dimension_type over which fourier transform is performed, if None an educated guess will determine
            that from dimensions of sidpy.Dataset

        Returns
        -------
        fft_dset: 2D or 3D complex sidpy.Dataset (not tested for higher dimensions)
            2 or 3 dimensional matrix arranged in the same way as input

        Example
        -------
        >> fft_dataset = sidpy_dataset.fft()
        >> fft_dataset.plot()
        """
        if dimension_type is None:
            # test for data_type of sidpy.Dataset
            if self.data_type.name in ['IMAGE_MAP', 'IMAGE_STACK', 'SPECTRAL_IMAGE', 'IMAGE_4D']:
                dimension_type = self.dim_2.dimension_type
            else:
                dimension_type = self.dim_0.dimension_type

        if isinstance(dimension_type, str):
            dimension_type = DimensionType[dimension_type.upper()]

        if not isinstance(dimension_type, DimensionType):
            raise TypeError('Could not identify a dimension_type to perform Fourier transform on')

        axes = self.get_dimensions_by_type(dimension_type)
        if dimension_type.name in ['SPATIAL', 'RECIPROCAL']:
            if len(axes) != 2:
                raise TypeError('sidpy dataset of type', self.data_type,
                                ' has no obvious dimension over which to perform fourier transform, please specify')
            if dimension_type.name == 'SPATIAL':
                new_dimension_type = DimensionType.RECIPROCAL
            else:
                new_dimension_type = DimensionType.SPATIAL

        elif dimension_type.name == 'SPECTRAL':
            if len(axes) != 1:
                raise TypeError('sidpy dataset of type', self.data_type,
                                ' has no obvious dimension over which to perform fourier transform, please specify')
            new_dimension_type = DimensionType.SPECTRAL
        else:
            raise NotImplementedError('fourier transform not implemented for dimension_type ', dimension_type.name)


        fft_transform = np.fft.fftshift(da.fft.fftn(self, axes=axes))
        fft_dset = self.like_data(fft_transform)
        fft_dset.units = 'a.u.'
        fft_dset.modality = 'fft'

        units_x = '1/' + self._axes[axes[0]].units
        fft_dset.set_dimension(axes[0],
                               Dimension(np.fft.fftshift(np.fft.fftfreq(self.shape[axes[0]],
                                                                        d=get_slope(self._axes[axes[0]].values))),
                                         name='u', units=units_x, dimension_type=new_dimension_type,
                                         quantity='reciprocal'))
        if len(axes) > 1:
            units_y = '1/' + self._axes[axes[0]].units
            fft_dset.set_dimension(axes[1],
                                   Dimension(np.fft.fftshift(np.fft.fftfreq(self.shape[axes[1]],
                                                                            d=get_slope(self._axes[axes[1]].values))),
                                             name='v', units=units_y, dimension_type=new_dimension_type,
                                             quantity='reciprocal_length'))
        return fft_dset

    # @staticmethod
    # def __dask_postcompute__(self):
    #    results = self.__array__().__dask_postcompute__()
    #    return self.like_array(results)

=======
>>>>>>> 7a100bfa
    def hdf_close(self):
        if self.h5_dataset is not None:
            self.h5_dataset.file.close()
            print(self.h5_dataset)

    @classmethod
    def from_array(cls, x, name='generic', chunks='auto',  lock=False):
        """
        Initializes a sidpy dataset from an array-like object (i.e. numpy array)
        All meta-data will be set to be generically.

        Parameters
        ----------
        x: array-like object
            the values which will populate this dataset
        chunks: optional integer or list of integers
            the shape of the chunks to be loaded
        name: optional string
            the name of this dataset
        lock: boolean

        Returns
        -------
         sidpy dataset

        """

        # create vanilla dask array
        dask_array = da.from_array(np.array(x), name=name, chunks=chunks, lock=lock)

        # view as sub-class
        sid_dataset = view_subclass(dask_array, cls)
        sid_dataset.data_type = 'UNKNOWN'
        sid_dataset.units = 'generic'
        sid_dataset.title = name
        sid_dataset.quantity = 'generic'

        sid_dataset.modality = 'generic'
        sid_dataset.source = 'generic'

        sid_dataset._axes = {}
        for dim in range(sid_dataset.ndim):
            # TODO: add parent to dimension to set attribute if name changes
            sid_dataset.set_dimension(dim,
                                      Dimension(np.arange(sid_dataset.shape[dim]), string.ascii_lowercase[dim]))
        sid_dataset.metadata = {}
        sid_dataset.original_metadata = {}
        return sid_dataset

    def like_data(self, data, name=None, chunks='auto', lock=False):
        """
        Returns sidpy.Dataset of new values but with metadata of this dataset
        - if dimension of new dataset is different from this dataset and the scale is linear,
            then this scale will be applied to the new dataset (naming and units will stay the same),
            otherwise the dimension will be generic.

        Parameters
        ----------
        data: array like
            values of new sidpy dataset
        name: optional string
            name of new sidpy dataset
        chunks: optional list of integers
            size of chunks for dask array
        lock: optional boolean
            for dask array


        Returns
        -------
        sidpy dataset
        """
        if name is None:
            name = 'like {}'.format(self.title)

        new_data = self.from_array(data, name=name, chunks=chunks, lock=lock)

        new_data.data_type = self.data_type
        new_data.units = self.units
        if name is None:
            new_data.title = self.title + "_new"
        else:
            new_data.title = name
        new_data.quantity = self.quantity

        new_data.modality = self.modality
        new_data.source = self.source

        for dim in range(new_data.ndim):
            # TODO: add parent to dimension to set attribute if name changes
            if len(self._axes[dim].values) == new_data.shape[dim]:
                new_data.set_dimension(dim, self._axes[dim])
            else:
                # assuming the axis scale is equidistant
                try:
                    scale = get_slope(self._axes[dim])
                    # axis = self._axes[dim].copy()
                    axis = Dimension(np.arange(new_data.shape[dim])*scale, self._axes[dim].name)
                    axis.quantity = self._axes[dim].quantity
                    axis.units = self._axes[dim].units
                    axis.dimension_type = self._axes[dim].dimension_type

                    new_data.set_dimension(dim, axis)

                except ValueError:
                    print('using generic parameters for dimension ', dim)

        new_data.metadata = dict(self.metadata).copy()
        new_data.original_metadata = {}
        return new_data

    def copy(self):
        """
        Returns a deep copy of this dataset.

        Returns
        -------
        sidpy dataset

        """
        dataset_copy = Dataset.from_array(self, self.name, self.chunks)

        dataset_copy.title = self.title
        dataset_copy.units = self.units
        dataset_copy.quantity = self.quantity
        dataset_copy.data_type = self.data_type
        dataset_copy.modality = self.modality
        dataset_copy.source = self.source

        dataset_copy._axes = {}
        for dim in self._axes:
            dataset_copy.set_dimension(dim, self._axes[dim])
        dataset_copy.metadata = dict(self.metadata).copy()

        return dataset_copy

    def __validate_dim(self, ind, name):
        """
        Validates the provided index for a Dimension object

        Parameters
        ----------
        ind : int
            Index of the dimension

        Raises
        -------
        TypeError : if ind is not an integer
        IndexError : if ind is less than 0 or greater than maximum allowed
            index for Dimension
        """
        if not isinstance(ind, int):
            raise TypeError('Dimension must be an integer')
        if 0 > ind >= len(self.shape):
            raise IndexError('Dimension must be an integer between 0 and {}'
                             ''.format(len(self.shape)-1))
        for key, dim in self._axes.items():
            if key != ind:
                if name == dim.name:
                    raise ValueError('New Dimension name already used, but must be unique')

    def rename_dimension(self, ind, name):
        """
        Renames Dimension at the specified index

        Parameters
        ----------
        ind : int
            Index of the dimension
        name : str
            New name for Dimension
        """
        self.__validate_dim(ind, name)
        if not isinstance(name, str):
            raise TypeError('New Dimension name must be a string')
        delattr(self, self._axes[ind].name)
        self._axes[ind].name = name
        setattr(self, name, self._axes[ind])

    def set_dimension(self, ind, dimension):
        """
        sets the dimension for the dataset including new name and updating the axes dictionary

        Parameters
        ----------
        ind: int
            Index of dimension
        dimension: sidpy.Dimension
            Dimension object describing this dimension of the Dataset

        Returns
        -------

        """
        if not isinstance(dimension, Dimension):
            raise TypeError('dimension needs to be a sidpy.Dimension object')
        self.__validate_dim(ind, dimension.name)
        # delattr(self, self._axes[ind].name)
        setattr(self, dimension.name, dimension)
        setattr(self, 'dim_{}'.format(ind), dimension)
        self._axes[ind] = dimension

    def view_metadata(self):
        """
        Prints the metadata to stdout

        Returns
        -------
        None
        """
        if isinstance(self.metadata, dict):
            print_nested_dict(self.metadata)
            
    def view_original_metadata(self):
        """
        Prints the original_metadata dictionary to stdout

        Returns
        -------
        None
        """
        if isinstance(self.original_metadata, dict):
            print_nested_dict(self.original_metadata)

    def plot(self, verbose=False, **kwargs):
        """
        Plots the dataset according to the
         - shape of the sidpy Dataset,
         - data_type of the sidpy Dataset and
         - dimension_type of dimensions of sidpy Dataset
            the dimension_type 'spatial' or 'spectral' determines how a dataset is plotted.

        Recognized data_types are:
        1D: any keyword, but 'spectrum' or 'line_plot' are encouraged
        2D: 'image' or one of ['spectrum_family', 'line_family', 'line_plot_family', 'spectra']
        3D: 'image', 'image_map', 'image_stack', 'spectrum_image'
        4D: not implemented yet, but will be similar to spectrum_image.

        Parameters
        ----------
        verbose: boolean
        kwargs: dictionary for additional plotting parameters
            additional keywords (besides the matplotlib ones) for plotting are:
            - scale_bar: for images to replace axis with a scale bar inside the image

        Returns
        -------
            does not return anything but the view parameter is set with access to figure and axis.

        """

        if verbose:
            print('Shape of dataset is: ', self.shape)

        if self.data_type.value < 0:
            raise NameError('Datasets with UNKNOWN data_types cannot be plotted')

        if len(self.shape) == 1:
            if verbose:
                print('1D dataset')
            self.view = CurveVisualizer(self)
            plt.show()
        elif len(self.shape) == 2:
            # this can be an image or a set of line_plots
            if verbose:
                print('2D dataset')
            if self.data_type == DataType.IMAGE:
                self.view = ImageVisualizer(self, **kwargs)
                plt.show()
            elif self.data_type.value <= DataType['LINE_PLOT'].value:
                # self.data_type in ['spectrum_family', 'line_family', 'line_plot_family', 'spectra']:
                self.view = CurveVisualizer(self, **kwargs)
                plt.show()
            else:
                raise NotImplementedError('Datasets with data_type {} cannot be plotted, yet.'.format(self.data_type))
        elif len(self.shape) == 3:
            if verbose:
                print('3D dataset')
            if self.data_type == DataType.IMAGE:
                self.view = ImageVisualizer(self, **kwargs)
                plt.show()
            elif self.data_type == DataType.IMAGE_MAP:
                pass
            elif self.data_type == DataType.IMAGE_STACK:
                self.view = ImageStackVisualizer(self, **kwargs)
                plt.show()
            elif self.data_type == DataType.SPECTRAL_IMAGE:
                self.view = SpectralImageVisualizer(self, **kwargs)
                plt.show()
            else:
                raise NotImplementedError('Datasets with data_type {} cannot be plotted, yet.'.format(self.data_type))
        else:
            raise NotImplementedError('Datasets with data_type {} cannot be plotted, yet.'.format(self.data_type))

    def get_extent(self, dimensions):
        """
        get image extents as needed i.e. in matplotlib's imshow function.
        This function works for equi- or non-equi spaced axes and is suitable
        for subpixel accuracy of positions

        Parameters
        ----------
        dimensions: dictionary of dimensions

        Returns
        -------
        list of floats
        """
        extent = []
        for ind, dim in enumerate(dimensions):
            temp = self._axes[dim].values
            start = temp[0] - (temp[1] - temp[0])/2
            end = temp[-1] + (temp[-1] - temp[-2])/2
            if ind == 1:
                extent.append(end)  # y axis starts on top
                extent.append(start)
            else:
                extent.append(start)
                extent.append(end)
        return extent

    def get_dimensions_by_type(self, dims_in):
        """ get dimension by dimension_type name

        Parameters
        ----------
        dims_in: dimension_type/str or list of dimension_types/string


        Returns
        -------
        dims_out: list of [index, dimension]
            the kind of dimensions specified in input in numerical order of the dataset, not the input!
        """

        if isinstance(dims_in, (str, DimensionType)):
            dims_in = [dims_in]
        for i in range(len(dims_in)):
            if isinstance(dims_in[i], str):
                dims_in[i] = DimensionType[dims_in[i].upper()]
        dims_out = []
        for dim, axis in self._axes.items():
            if axis.dimension_type in dims_in:
                dims_out.append(dim)  # , self._axes[dim]])
        return dims_out

    def get_image_dims(self):
        """Get all spatial dimensions"""

        image_dims = []
        for dim, axis in self._axes.items():
            if axis.dimension_type == DimensionType.SPATIAL:
                image_dims.append(dim)
        return image_dims

    def get_spectrum_dims(self):
        """Get all spectral dimensions"""

        image_dims = []
        for dim, axis in self._axes.items():
            if axis.dimension_type == DimensionType.SPECTRAL:
                image_dims.append(dim)
        return image_dims

    @property
    def labels(self):
        labels = []
        for key, dim in self._axes.items():
            labels.append('{} ({})'.format(dim.quantity, dim.units))
        return labels

    @property
    def title(self):
        return self._title

    @title.setter
    def title(self, value):
        if isinstance(value, str):
            self._title = value
        else:
            raise ValueError('title needs to be a string')

    @property
    def units(self):
        return self._units

    @units.setter
    def units(self, value):
        if isinstance(value, str):
            self._units = value
        else:
            raise ValueError('units needs to be a string')

    @property
    def quantity(self):
        return self._quantity

    @quantity.setter
    def quantity(self, value):
        if isinstance(value, str):
            self._quantity = value
        else:
            raise ValueError('quantity needs to be a string')

    @property
    def data_type(self):
        return self._data_type

    @data_type.setter
    def data_type(self, value):
        if isinstance(value, str):
            if value.upper() in DataType._member_names_:
                self._data_type = DataType[value.upper()]
            else:
                self._data_type = DataType.UNKNOWN
                raise Warning('Supported data_types for plotting are only: ', DataType._member_names_)

        elif isinstance(value, DataType):
            self._data_type = value
        else:
            raise ValueError('data_type needs to be a string')

    @property
    def modality(self):
        return self._modality

    @modality.setter
    def modality(self, value):
        if isinstance(value, str):
            self._modality = value
        else:
            raise ValueError('modality needs to be a string')

    @property
    def source(self):
        return self._source

    @source.setter
    def source(self, value):
        if isinstance(value, str):
            self._source = value
        else:
            raise ValueError('source needs to be a string')

    @property
    def h5_dataset(self):
        return self._h5_dataset

    @h5_dataset.setter
    def h5_dataset(self, value):
        if isinstance(value, h5py.Dataset):
            self._h5_dataset = value
        elif value is None:
            self.hdf_close()
        else:
            raise ValueError('h5_dataset needs to be a hdf5 Dataset')

    @property
    def metadata(self):
        return self._metadata

    @metadata.setter
    def metadata(self, value):
        if isinstance(value, dict):
            if sys.getsizeof(value) < 64000:
                self._metadata = value
            else:
                raise ValueError('metadata dictionary too large, please use attributes for '
                                 'large additional data sets')
        else:
            raise ValueError('metadata needs to be a python dictionary')

    @property
    def original_metadata(self):
        return self._original_metadata

    @original_metadata.setter
    def original_metadata(self, value):
        if isinstance(value, dict):
            if sys.getsizeof(value) < 64000:
                self._original_metadata = value
            else:
                raise ValueError('original_metadata dictionary too large, please use attributes for '
                                 'large additional data sets')
        else:
            raise ValueError('original_metadata needs to be a python dictionary')

    @property
    def data_descriptor(self):
        return '{} ({})'.format(self.quantity, self.units)

    def __eq__(self, other):  # TODO: Test __eq__
        if not isinstance(other, Dataset):
            return False
        # if (self.__array__() == other.__array__()).all():
        if super().__eq__(other).all():
            if self._units != other._units:
                return False
            if self._quantity != other._quantity:
                return False
            if self._source != other._source:
                return False
            if self._data_type != other._data_type:
                return False
            if self._modality != other._modality:
                return False
            if self._axes != other._axes:
                return False
            return True
        return False

    def fft(self, dimension_type=None):
        """ Gets the FFT of a sidpy.Dataset of any size

        The data_type of the sidpy.Dataset determines the dimension_type over which the
        fourier transform is performed over, if the dimension_type is not set explicitly.

        The fourier transformed dataset is automatically shifted to center of dataset.

        Parameters
        ----------
        dimension_type: None, str, or sidpy.DimensionType - optional
            dimension_type over which fourier transform is performed, if None an educated guess will determine
            that from dimensions of sidpy.Dataset

        Returns
        -------
        fft_dset: 2D or 3D complex sidpy.Dataset (not tested for higher dimensions)
            2 or 3 dimensional matrix arranged in the same way as input

        Example
        -------
        >> fft_dataset = sidpy_dataset.fft()
        >> fft_dataset.plot()
        """

        if dimension_type is None:
            # test for data_type of sidpy.Dataset
            if self.data_type.name in ['IMAGE_MAP', 'IMAGE_STACK', 'SPECTRAL_IMAGE', 'IMAGE_4D']:
                dimension_type = self.dim_2.dimension_type
            else:
                dimension_type = self.dim_0.dimension_type

        if isinstance(dimension_type, str):
            dimension_type = DimensionType[dimension_type.upper()]

        if not isinstance(dimension_type, DimensionType):
            raise TypeError('Could not identify a dimension_type to perform Fourier transform on')

        axes = self.get_dimensions_by_type(dimension_type)
        if dimension_type.name in ['SPATIAL', 'RECIPROCAL']:
            if len(axes) != 2:
                raise TypeError('sidpy dataset of type', self.data_type,
                                ' has no obvious dimension over which to perform fourier transform, please specify')
            if dimension_type.name == 'SPATIAL':
                new_dimension_type = DimensionType.RECIPROCAL
            else:
                new_dimension_type = DimensionType.SPATIAL

        elif dimension_type.name == 'SPECTRAL':
            if len(axes) != 1:
                raise TypeError('sidpy dataset of type', self.data_type,
                                ' has no obvious dimension over which to perform fourier transform, please specify')
            new_dimension_type = DimensionType.SPECTRAL
        else:
            raise NotImplementedError('fourier transform not implemented for dimension_type ', dimension_type.name)

        fft_transform = np.fft.fftshift(da.fft.fftn(self, axes=axes))
        fft_dset = self.like_data(fft_transform)
        fft_dset.units = 'a.u.'
        fft_dset.modality = 'fft'

        units_x = '1/' + self._axes[axes[0]].units
        fft_dset.set_dimension(axes[0],
                               Dimension(np.fft.fftshift(np.fft.fftfreq(self.shape[axes[0]],
                                                                        d=get_slope(self._axes[axes[0]].values))),
                                         name='u', units=units_x, dimension_type=new_dimension_type,
                                         quantity='reciprocal'))
        if len(axes) > 1:
            units_y = '1/' + self._axes[axes[0]].units
            fft_dset.set_dimension(axes[1],
                                   Dimension(np.fft.fftshift(np.fft.fftfreq(self.shape[axes[1]],
                                                                            d=get_slope(self._axes[axes[1]].values))),
                                             name='v', units=units_y, dimension_type=new_dimension_type,
                                             quantity='reciprocal_length'))
        return fft_dset

    @property
    def T(self):
        return self.transpose()

    def abs(self):
        return self.like_data(super().__abs__())

    ######################################################
    # Original dask.array functions handed through
    ##################################################
    def dot(self, other):
        return self.from_array(super().dot(other))

    def transpose(self, *axes):
        return self.like_data(super().transpose(*axes))

    def ravel(self):
        return self.like_data(super().ravel())

    def choose(self, choices):
        return self.like_data(super().choose(choices))

    def __abs__(self):
        return self.like_data(super().__abs__())

    def __add__(self, other):
        return self.like_data(super().__add__(other))

    def __radd__(self, other):
        return self.like_data(super().__radd__(other))

    def __and__(self, other):
        return self.like_data(super().__and__(other))

    def __rand__(self, other):
        return self.like_data(super().__rand__(other))

    def __div__(self, other):
        return self.like_data(super().__div__(other))

    def __rdiv__(self, other):
        return self.like_data(super().__rdiv__(other))

    def __gt__(self, other):
        return self.like_data(super().__gt__(other))

    def __ge__(self, other):
        return self.like_data(super().__ge__(other))

    def __invert__(self):
        return self.like_data(super().__invert__())

    def __lshift__(self, other):
        return self.like_data(super().__lshift__(other))

    def __rlshift__(self, other):
        return self.like_data(super().__rlshift__(other))

    def __lt__(self, other):
        return self.like_data(super().__lt__(other))

    def __le__(self, other):
        return self.like_data(super().__lt__(other))

    def __mod__(self, other):
        return self.like_data(super().__lshift__(other))

    def __rmod__(self, other):
        return self.like_data(super().__rmod__(other))

    def __mul__(self, other):
        return self.like_data(super().__mul__(other))

    def __rmul__(self, other):
        return self.like_data(super().__rmul__(other))

    def __ne__(self, other):
        return self.like_data(super().__ne__(other))

    def __neg__(self):
        return self.like_data(super().__neg__())

    def __or__(self, other):
        return self.like_data(super().__or__(other))

    def __ror__(self, other):
        return self.like_data(super().__ror__(other))

    def __pos__(self):
        return self.like_data(super().__pos__())

    def __pow__(self, other):
        return self.like_data(super().__pow__(other))

    def __rpow__(self, other):
        return self.like_data(super().__rpow__(other))

    def __rshift__(self, other):
        return self.like_data(super().__rshift__(other))

    def __rrshift__(self, other):
        return self.like_data(super().__rrshift__(other))

    def __sub__(self, other):
        return self.like_data(super().__sub__(other))

    def __rsub__(self, other):
        return self.like_data(super().__rsub__(other))

    def __truediv__(self, other):
        return self.like_data(super().__truediv__(other))

    def __rtruediv__(self, other):
        return self.like_data(super().__rtruediv__(other))

    def __floordiv__(self, other):
        return self.like_data(super().__floordiv__(other))

    def __rfloordiv__(self, other):
        return self.like_data(super().__rfloordiv__(other))

    def __xor__(self, other):
        return self.like_data(super().__xor__(other))

    def __rxor__(self, other):
        return self.like_data(super().__rxor__(other))

    def __matmul__(self, other):
        return self.like_data(super().__matmul__(other))

    def __rmatmul__(self, other):
        return self.like_data(super().__rmatmul__(other))



    def min(self, axis=None, keepdims=False, split_every=None, out=None):
        if axis is None:
            return float(super().min())

    def max(self, axis=None, keepdims=False, split_every=None, out=None):
        if axis is None:
            return float(super().max())
        else:
            return self.like_data(super().max(axis=axis, keepdims=keepdims, split_every=split_every, out=out))

    @property
    def real(self):
        return self.like_data(super().real)

    @property
    def imag(self):
        return self.like_data(super().imag)

    def conj(self):
        return self.like_data(super().conj())

    def clip(self, min=None, max=None):
        return self.like_data(super().clip(min, max))

    def sum(self, axis=None, dtype=None, keepdims=False, split_every=None, out=None):
        result = super().sum(axis=axis, dtype=dtype, keepdims=keepdims, split_every=split_every, out=out)
        if axis is None:
            return float(result)
        else:
            dataset = self.like_data(result)
            if not keepdims:
                dim = 0
                if isinstance(axis, int):
                    axis = [axis]
                for ax, dimension in self._axes.items():
                    if int(ax) not in axis:
                        dataset.set_dimension(dim, dimension)
                        dim += 1
            return dataset

    def swapaxes(self, axis1, axis2):
        result = super().swapaxes(axis1, axis2)
        dataset = self.from_array(result)

        delattr(self, self._axes[axis1].name)
        delattr(self, self._axes[axis2].name)
        del dataset._axes[axis1]
        del dataset._axes[axis2]

        dataset.set_dimension(axis1, self._axes[axis2])
        dataset.set_dimension(axis2, self._axes[axis1])

        return dataset

    # def prod(self, axis=None, dtype=None, keepdims=False, split_every=None, out=None):<|MERGE_RESOLUTION|>--- conflicted
+++ resolved
@@ -158,130 +158,7 @@
                 rep = rep + '\n with metadata: {}'.format(list(self.metadata.keys()))
         return rep
 
-<<<<<<< HEAD
-    def __eq__(self, other):  # TODO: Test __eq__
-        if not isinstance(other, Dataset):
-            return False
-        if (self.__array__() == other.__array__()).all():
-            if self._units != other._units:
-                return False
-            if self._quantity != other._quantity:
-                return False
-            if self._source != other._source:
-                return False
-            if self._data_type != other._data_type:
-                return False
-            if self._modality != other._modality:
-                return False
-            if self._axes != other._axes:
-                return False
-            return True
-        return False
-
-    def __add__(self, x):
-        return self.like_data(da.add(self, x))
-
-    def __sub__(self, x):
-        return self.like_data(da.subtract(self, x))
-
-    def __mul__(self, x):
-        return self.like_data(da.multiply(self, x))
-
-    def __truediv__(self, x):
-        return self.like_data(da.true_divide(self, x))
-
-    def min(self):
-        return float(self.__array__().min())
-
-    def max(self):
-        return float(self.__array__().max())
-
-    def abs(self):
-        return self.like_data(np.abs(self))
-
-    def fft(self, dimension_type=None):
-        """ Gets the FFT of a sidpy.Dataset of any size
-
-        The data_type of the sidpy.Dataset determines the dimension_type over which the
-        fourier transform is performed over, if the dimension_type is not set explicitly.
-
-        The fourier transformed dataset is automatically shifted to center of dataset.
-
-        Parameters
-        ----------
-        dimension_type: None, str, or sidpy.DimensionType - optional
-            dimension_type over which fourier transform is performed, if None an educated guess will determine
-            that from dimensions of sidpy.Dataset
-
-        Returns
-        -------
-        fft_dset: 2D or 3D complex sidpy.Dataset (not tested for higher dimensions)
-            2 or 3 dimensional matrix arranged in the same way as input
-
-        Example
-        -------
-        >> fft_dataset = sidpy_dataset.fft()
-        >> fft_dataset.plot()
-        """
-        if dimension_type is None:
-            # test for data_type of sidpy.Dataset
-            if self.data_type.name in ['IMAGE_MAP', 'IMAGE_STACK', 'SPECTRAL_IMAGE', 'IMAGE_4D']:
-                dimension_type = self.dim_2.dimension_type
-            else:
-                dimension_type = self.dim_0.dimension_type
-
-        if isinstance(dimension_type, str):
-            dimension_type = DimensionType[dimension_type.upper()]
-
-        if not isinstance(dimension_type, DimensionType):
-            raise TypeError('Could not identify a dimension_type to perform Fourier transform on')
-
-        axes = self.get_dimensions_by_type(dimension_type)
-        if dimension_type.name in ['SPATIAL', 'RECIPROCAL']:
-            if len(axes) != 2:
-                raise TypeError('sidpy dataset of type', self.data_type,
-                                ' has no obvious dimension over which to perform fourier transform, please specify')
-            if dimension_type.name == 'SPATIAL':
-                new_dimension_type = DimensionType.RECIPROCAL
-            else:
-                new_dimension_type = DimensionType.SPATIAL
-
-        elif dimension_type.name == 'SPECTRAL':
-            if len(axes) != 1:
-                raise TypeError('sidpy dataset of type', self.data_type,
-                                ' has no obvious dimension over which to perform fourier transform, please specify')
-            new_dimension_type = DimensionType.SPECTRAL
-        else:
-            raise NotImplementedError('fourier transform not implemented for dimension_type ', dimension_type.name)
-
-
-        fft_transform = np.fft.fftshift(da.fft.fftn(self, axes=axes))
-        fft_dset = self.like_data(fft_transform)
-        fft_dset.units = 'a.u.'
-        fft_dset.modality = 'fft'
-
-        units_x = '1/' + self._axes[axes[0]].units
-        fft_dset.set_dimension(axes[0],
-                               Dimension(np.fft.fftshift(np.fft.fftfreq(self.shape[axes[0]],
-                                                                        d=get_slope(self._axes[axes[0]].values))),
-                                         name='u', units=units_x, dimension_type=new_dimension_type,
-                                         quantity='reciprocal'))
-        if len(axes) > 1:
-            units_y = '1/' + self._axes[axes[0]].units
-            fft_dset.set_dimension(axes[1],
-                                   Dimension(np.fft.fftshift(np.fft.fftfreq(self.shape[axes[1]],
-                                                                            d=get_slope(self._axes[axes[1]].values))),
-                                             name='v', units=units_y, dimension_type=new_dimension_type,
-                                             quantity='reciprocal_length'))
-        return fft_dset
-
-    # @staticmethod
-    # def __dask_postcompute__(self):
-    #    results = self.__array__().__dask_postcompute__()
-    #    return self.like_array(results)
-
-=======
->>>>>>> 7a100bfa
+
     def hdf_close(self):
         if self.h5_dataset is not None:
             self.h5_dataset.file.close()
