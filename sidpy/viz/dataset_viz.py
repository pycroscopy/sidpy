--- conflicted
+++ resolved
@@ -1610,20 +1610,10 @@
             else:
                 _units = self.dset.point_cloud['spacial_units']
         else:
-<<<<<<< HEAD
-            _units = ''
-
-        size_of_bar = (extent[1] - extent[0]) / 7
-        if _units != '':
-            scale_bar_label, units = convert_length(size_of_bar, _units)
-            power = size_of_bar / scale_bar_label
-            scale_bar_label = max(2, round(scale_bar_label))
-=======
             _units = 'px'
         size_of_bar_real = (extent[1] - extent[0]) / 5
         if size_of_bar_real < 1:
             size_of_bar_real = round(size_of_bar_real, 1)
->>>>>>> 3ae79a4b
         else:
             units = _units
             scale_bar_label = round(size_of_bar,2)
