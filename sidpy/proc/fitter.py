--- conflicted
+++ resolved
@@ -235,18 +235,8 @@
             fit_results.append(lazy_result)
 
         fit_results_comp = dask.compute(*fit_results)
-<<<<<<< HEAD
-        self.client.close()
-        
-        if not self.return_cov:
-            # in this case we can just dump it to an array because we only got the parameters back
-            self.mean_fit_results = np.squeeze(np.array(fit_results_comp))
-
-        else:
-=======
 
         if self.return_cov or self.return_std:
->>>>>>> 110952ce
             # here we get back both: the parameter means and the covariance matrix!
             self.mean_fit_results = np.squeeze(
                 np.array([fit_results_comp[ind][0] for ind in range(len(fit_results_comp))]))
